from io import BytesIO

import copy
import datetime
import json
import pickle
import pytest

import tantivy
from conftest import build_schema, build_schema_numeric_fields
from tantivy import (
    Document,
    Index,
    SchemaBuilder,
    SnippetGenerator,
    Query,
    Occur,
    FieldType,
)
from tantivy.tantivy import DocAddress, SearchResult, Searcher


class TestClass(object):
    def test_simple_search_in_dir(self, dir_index):
        _, index = dir_index
        query = index.parse_query("sea whale", ["title", "body"])

        result = index.searcher().search(query, 10)
        assert len(result.hits) == 1

    def test_simple_search_after_reuse(self, dir_index):
        index_dir, _ = dir_index
        index = Index(build_schema(), str(index_dir))
        query = index.parse_query("sea whale", ["title", "body"])

        result = index.searcher().search(query, 10)
        assert len(result.hits) == 1

    def test_simple_search_in_ram(self, ram_index):
        index = ram_index
        query = index.parse_query("sea whale", ["title", "body"])

        result = index.searcher().search(query, 10)
        assert len(result.hits) == 1
        _, doc_address = result.hits[0]
        searched_doc = index.searcher().doc(doc_address)
        assert searched_doc["title"] == ["The Old Man and the Sea"]

    def test_simple_search_in_spanish(self, spanish_index):
        index = spanish_index
        query = index.parse_query("vieja", ["title", "body"])

        result = index.searcher().search(query, 10)
        assert len(result.hits) == 1
        _, doc_address = result.hits[0]
        search_doc = index.searcher().doc(doc_address)
        assert search_doc["title"] == ["El viejo y el mar"]

    def test_and_query(self, ram_index):
        index = ram_index
        query = index.parse_query(
            "title:men AND body:summer", default_field_names=["title", "body"]
        )
        # look for an intersection of documents
        searcher = index.searcher()
        result = searcher.search(query, 10)

        # summer isn't present
        assert len(result.hits) == 0

        query = index.parse_query("title:men AND body:winter", ["title", "body"])
        result = searcher.search(query)

        assert len(result.hits) == 1

    def test_doc_freq(self, ram_index):
        index = ram_index
        searcher = index.searcher()
        doc_freq = searcher.doc_freq("body", "and")
        assert doc_freq == 3

    def test_and_aggregate(self, ram_index_numeric_fields):
        index = ram_index_numeric_fields
        query = Query.all_query()
        agg_query = {
            "top_hits_req": {
                "top_hits": {
                    "size": 2,
                    "sort": [{"rating": "desc"}],
                    "from": 0,
                    "docvalue_fields": ["rating", "id", "body"],
                }
            }
        }
        searcher = index.searcher()
        result = searcher.aggregate(query, agg_query)
        assert isinstance(result, dict)
        assert "top_hits_req" in result
        assert len(result["top_hits_req"]["hits"]) == 2
        for hit in result["top_hits_req"]["hits"]:
            assert len(hit["docvalue_fields"]) == 3

        assert result == json.loads("""
{
"top_hits_req": {
    "hits": [
      {
        "sort": [ 13840124604862955520 ],
        "docvalue_fields": {
          "id": [ 2 ],
          "rating": [ 4.5 ],
          "body": [ "a", "few", "miles", "south", "of", "soledad", "the", "salinas", "river", "drops", "in", "close", "to", "the", "hillside",
            "bank", "and", "runs", "deep", "and", "green", "the", "water", "is", "warm", "too", "for", "it", "has", "slipped", "twinkling",
            "over", "the", "yellow", "sands", "in", "the", "sunlight", "before", "reaching", "the", "narrow", "pool",
            "on", "one", "side", "of", "the", "river", "the", "golden", "foothill", "slopes", "curve", "up",
            "to", "the", "strong", "and", "rocky", "gabilan", "mountains", "but", "on", "the", "valley", "side", "the",
            "water", "is", "lined", "with", "trees", "willows", "fresh", "and", "green", "with", "every", "spring", "carrying", "in", "their", "lower", "leaf",
            "junctures", "the", "debris", "of", "the", "winter", "s", "flooding", "and", "sycamores", "with", "mottled", "white", "recumbent", "limbs",
            "and", "branches", "that", "arch", "over", "the", "pool" ]
        }
      },
      {
        "sort": [ 13838435755002691584 ],
        "docvalue_fields": {
          "body": [ "he", "was", "an", "old", "man", "who", "fished", "alone", "in", "a", "skiff", "inthe", "gulf", "stream",
            "and", "he", "had", "gone", "eighty", "four", "days", "now", "without", "taking", "a", "fish" ],
          "rating": [ 3.5 ],
          "id": [ 1 ]
        }
      }
    ]
  }
}
""")

    def test_cardinality(self, ram_index_numeric_fields):
        index = ram_index_numeric_fields
        query = Query.all_query()
        searcher = index.searcher()
        
        # Test cardinality for rating field (has 2 unique values: 3.5 and 4.5)
        cardinality = searcher.cardinality(query, "rating")
        assert cardinality == 2.0
        
        # Test cardinality for id field (has 2 unique values: 1 and 2)
        cardinality = searcher.cardinality(query, "id")
        assert cardinality == 2.0
        
        # Test with a query that filters to one document
        single_doc_query = Query.term_query(index.schema, "id", 1)
        cardinality = searcher.cardinality(single_doc_query, "rating")
        assert cardinality == 1.0

    def test_and_query_numeric_fields(self, ram_index_numeric_fields):
        index = ram_index_numeric_fields
        searcher = index.searcher()

        # 1 result
        float_query = index.parse_query("3.5", ["rating"])
        result = searcher.search(float_query)
        assert len(result.hits) == 1
        assert searcher.doc(result.hits[0][1])["rating"][0] == 3.5

        integer_query = index.parse_query("1", ["id"])
        result = searcher.search(integer_query)
        assert len(result.hits) == 1

        # 0 result
        integer_query = index.parse_query("10", ["id"])
        result = searcher.search(integer_query)
        assert len(result.hits) == 0

    def test_and_query_parser_default_fields(self, ram_index):
        query = ram_index.parse_query("winter", default_field_names=["title"])
        assert repr(query) == """Query(TermQuery(Term(field=0, type=Str, "winter")))"""

    def test_and_query_parser_default_fields_undefined(self, ram_index):
        query = ram_index.parse_query("winter")
        assert (
            repr(query)
            == """Query(BooleanQuery { subqueries: [(Should, TermQuery(Term(field=0, type=Str, "winter"))), (Should, TermQuery(Term(field=1, type=Str, "winter")))], minimum_number_should_match: 1 })"""
        ), repr(query)

    def test_parse_query_field_boosts(self, ram_index):
        query = ram_index.parse_query("winter", field_boosts={"title": 2.3})
        assert (
            repr(query)
            == """Query(BooleanQuery { subqueries: [(Should, Boost(query=TermQuery(Term(field=0, type=Str, "winter")), boost=2.3)), (Should, TermQuery(Term(field=1, type=Str, "winter")))], minimum_number_should_match: 1 })"""
        )

    def test_parse_query_fuzzy_fields(self, ram_index):
        query = ram_index.parse_query(
            "winter", fuzzy_fields={"title": (True, 1, False)}
        )
        assert (
            repr(query)
            == """Query(BooleanQuery { subqueries: [(Should, FuzzyTermQuery { term: Term(field=0, type=Str, "winter"), distance: 1, transposition_cost_one: false, prefix: true }), (Should, TermQuery(Term(field=1, type=Str, "winter")))], minimum_number_should_match: 1 })"""
        )

    def test_query_errors(self, ram_index):
        index = ram_index
        # no "bod" field
        with pytest.raises(ValueError):
            index.parse_query("bod:men", ["title", "body"])

    def test_query_lenient(self, ram_index_numeric_fields):
        from tantivy import query_parser_error

        index = ram_index_numeric_fields

        query, errors = index.parse_query_lenient("rating:3.5")
        assert len(errors) == 0
        assert repr(query) == """Query(TermQuery(Term(field=1, type=F64, 3.5)))"""

        _, errors = index.parse_query_lenient("bod:men")
        assert len(errors) == 1
        assert isinstance(errors[0], query_parser_error.FieldDoesNotExistError)

        query, errors = index.parse_query_lenient(
            "body:'hello' AND id:<3.5 OR rating:'hi'"
        )
        assert len(errors) == 2
        assert isinstance(errors[0], query_parser_error.ExpectedIntError)
        assert isinstance(errors[1], query_parser_error.ExpectedFloatError)
        assert (
            repr(query)
            == """Query(BooleanQuery { subqueries: [(Should, BooleanQuery { subqueries: [(Must, TermQuery(Term(field=3, type=Str, "hello")))], minimum_number_should_match: 0 })], minimum_number_should_match: 1 })"""
        )

    def test_order_by_search(self):
        schema = (
            SchemaBuilder()
            .add_unsigned_field("order", fast=True)
            .add_text_field("title", stored=True)
            .build()
        )

        index = Index(schema)
        writer = index.writer()

        doc = Document()
        doc.add_unsigned("order", 0)
        doc.add_text("title", "Test title")

        writer.add_document(doc)

        doc = Document()
        doc.add_unsigned("order", 2)
        doc.add_text("title", "Final test title")
        writer.add_document(doc)

        doc = Document()
        doc.add_unsigned("order", 1)
        doc.add_text("title", "Another test title")

        writer.add_document(doc)

        writer.commit()
        index.reload()

        query = index.parse_query("test")

        searcher = index.searcher()

        result = searcher.search(query, 10, offset=2, order_by_field="order")

        assert len(result.hits) == 1

        result = searcher.search(query, 10, order_by_field="order")

        assert len(result.hits) == 3

        _, doc_address = result.hits[0]
        searched_doc = index.searcher().doc(doc_address)
        assert searched_doc["title"] == ["Final test title"]

        _, doc_address = result.hits[1]
        searched_doc = index.searcher().doc(doc_address)
        assert searched_doc["title"] == ["Another test title"]

        _, doc_address = result.hits[2]
        searched_doc = index.searcher().doc(doc_address)
        assert searched_doc["title"] == ["Test title"]

        result = searcher.search(
            query, 10, order_by_field="order", order=tantivy.Order.Asc
        )

        assert len(result.hits) == 3

        _, doc_address = result.hits[2]
        searched_doc = index.searcher().doc(doc_address)
        assert searched_doc["title"] == ["Final test title"]

        _, doc_address = result.hits[1]
        searched_doc = index.searcher().doc(doc_address)
        assert searched_doc["title"] == ["Another test title"]

        _, doc_address = result.hits[0]
        searched_doc = index.searcher().doc(doc_address)
        assert searched_doc["title"] == ["Test title"]

    def test_order_by_search_without_fast_field(self):
        schema = (
            SchemaBuilder()
            .add_unsigned_field("order")
            .add_text_field("title", stored=True)
            .build()
        )

        index = Index(schema)
        writer = index.writer()

        doc = Document()
        doc.add_unsigned("order", 0)
        doc.add_text("title", "Test title")

        query = index.parse_query("test")

        searcher = index.searcher()
        result = searcher.search(query, 10, order_by_field="order")
        assert len(result.hits) == 0

    def test_query_explain(self, ram_index):
        index: Index = ram_index
        # Search for something that will actually return results
        query: Query = index.parse_query(
            "title:sea OR body:fish", default_field_names=["title", "body"]
        )
        searcher: Searcher = index.searcher()
        result: SearchResult = searcher.search(query, 10)

        # Should have at least one result (The Old Man and the Sea)
        assert len(result.hits) > 0

        hit1_doc_address: DocAddress
        _, hit1_doc_address = result.hits[0]

        # Test the explain() method
        explanation = query.explain(searcher, hit1_doc_address)
        json_output = explanation.to_json()
        assert isinstance(json_output, str)
        assert len(json_output) > 0
        # The JSON should contain score information
        assert '"value"' in json_output or "value" in json_output

    def test_order_by_search_date(self):
        schema = (
            SchemaBuilder()
            .add_date_field("order", fast=True)
            .add_text_field("title", stored=True)
            .build()
        )

        index = Index(schema)
        writer = index.writer()

        doc = Document()
        doc.add_date("order", datetime.datetime(2020, 1, 1))
        doc.add_text("title", "Test title")

        writer.add_document(doc)

        doc = Document()
        doc.add_date("order", datetime.datetime(2022, 1, 1))
        doc.add_text("title", "Final test title")
        writer.add_document(doc)

        doc = Document()
        doc.add_date("order", datetime.datetime(2021, 1, 1))
        doc.add_text("title", "Another test title")

        writer.add_document(doc)

        writer.commit()
        index.reload()

        query = index.parse_query("test")

        searcher = index.searcher()

        result = searcher.search(query, 10, order_by_field="order")

        assert len(result.hits) == 3

        _, doc_address = result.hits[0]
        searched_doc = index.searcher().doc(doc_address)
        assert searched_doc["title"] == ["Final test title"]

        _, doc_address = result.hits[1]
        searched_doc = index.searcher().doc(doc_address)
        assert searched_doc["title"] == ["Another test title"]

        _, doc_address = result.hits[2]
        searched_doc = index.searcher().doc(doc_address)
        assert searched_doc["title"] == ["Test title"]

    def test_with_merges(self):
        # This test is taken from tantivy's test suite:
        # https://github.com/quickwit-oss/tantivy/blob/42acd334f49d5ff7e4fe846b5c12198f24409b50/src/indexer/index_writer.rs#L1130
        schema = SchemaBuilder().add_text_field("text", stored=True).build()

        index = Index(schema)
        index.config_reader(reload_policy="Manual")

        writer = index.writer()

        for _ in range(100):
            doc = Document()
            doc.add_text("text", "a")

            writer.add_document(doc)

        writer.commit()

        for _ in range(100):
            doc = Document()
            doc.add_text("text", "a")

            writer.add_document(doc)

        # This should create 8 segments and trigger a merge.
        writer.commit()
        writer.wait_merging_threads()

        # Accessing the writer again should result in an error.
        with pytest.raises(RuntimeError):
            writer.wait_merging_threads()

        index.reload()

        query = index.parse_query("a")
        searcher = index.searcher()
        result = searcher.search(query, limit=500, count=True)
        assert result.count == 200

        assert searcher.num_segments < 8

    def test_doc_from_dict_numeric_validation(self):
        schema = (
            SchemaBuilder()
            .add_unsigned_field("unsigned")
            .add_integer_field("signed")
            .add_float_field("float")
            .build()
        )

        good = Document.from_dict(
            {"unsigned": 1000, "signed": -5, "float": 0.4},
            schema,
        )

        good = Document.from_dict(
            {"unsigned": 1000, "signed": -5, "float": 0.4},
            schema,
        )

        with pytest.raises(ValueError):
            bad = Document.from_dict(
                {"unsigned": -50, "signed": -5, "float": 0.4},
                schema,
            )

        with pytest.raises(ValueError):
            bad = Document.from_dict(
                {"unsigned": 1000, "signed": 50.4, "float": 0.4},
                schema,
            )

        with pytest.raises(ValueError):
            bad = Document.from_dict(
                {
                    "unsigned": 1000,
                    "signed": -5,
                    "float": "bad_string",
                },
                schema,
            )

        with pytest.raises(ValueError):
            bad = Document.from_dict(
                {
                    "unsigned": [1000, -50],
                    "signed": -5,
                    "float": 0.4,
                },
                schema,
            )

        with pytest.raises(ValueError):
            bad = Document.from_dict(
                {
                    "unsigned": 1000,
                    "signed": [-5, 150, -3.14],
                    "float": 0.4,
                },
                schema,
            )

    def test_doc_from_dict_bytes_validation(self):
        schema = SchemaBuilder().add_bytes_field("bytes").build()

        good = Document.from_dict({"bytes": b"hello"}, schema)
        good = Document.from_dict({"bytes": [[1, 2, 3], [4, 5, 6]]}, schema)
        good = Document.from_dict({"bytes": [1, 2, 3]}, schema)

        with pytest.raises(ValueError):
            bad = Document.from_dict({"bytes": [1, 2, 256]}, schema)

        with pytest.raises(ValueError):
            bad = Document.from_dict({"bytes": "hello"}, schema)

        with pytest.raises(ValueError):
            bad = Document.from_dict({"bytes": [1024, "there"]}, schema)

    def test_doc_from_dict_ip_addr_validation(self):
        schema = SchemaBuilder().add_ip_addr_field("ip").build()

        good = Document.from_dict({"ip": "127.0.0.1"}, schema)
        good = Document.from_dict({"ip": "::1"}, schema)

        with pytest.raises(ValueError):
            bad = Document.from_dict({"ip": 12309812348}, schema)

        with pytest.raises(ValueError):
            bad = Document.from_dict({"ip": "256.100.0.1"}, schema)

        with pytest.raises(ValueError):
            bad = Document.from_dict(
                {"ip": "1234:5678:9ABC:DEF0:1234:5678:9ABC:DEF0:1234"}, schema
            )

        with pytest.raises(ValueError):
            bad = Document.from_dict(
                {"ip": "1234:5678:9ABC:DEF0:1234:5678:9ABC:GHIJ"}, schema
            )

    def test_doc_from_dict_json_validation(self):
        # Test implicit JSON
        good = Document.from_dict({"dict": {"hello": "world"}})

        schema = SchemaBuilder().add_json_field("json").build()

        good = Document.from_dict({"json": {}}, schema)
        good = Document.from_dict({"json": {"hello": "world"}}, schema)
        good = Document.from_dict(
            {"nested": {"hello": ["world", "!"]}, "numbers": [1, 2, 3]}, schema
        )

        list_of_jsons = [
            {"hello": "world"},
            {"nested": {"hello": ["world", "!"]}, "numbers": [1, 2, 3]},
        ]
        good = Document.from_dict({"json": list_of_jsons}, schema)

        good = Document.from_dict({"json": json.dumps(list_of_jsons[1])}, schema)

        with pytest.raises(ValueError):
            bad = Document.from_dict({"json": 123}, schema)

        with pytest.raises(ValueError):
            bad = Document.from_dict({"json": "hello"}, schema)

    def test_search_result_eq(self, ram_index, spanish_index):
        eng_index = ram_index
        eng_query = eng_index.parse_query("sea whale", ["title", "body"])

        esp_index = spanish_index
        esp_query = esp_index.parse_query("vieja", ["title", "body"])

        eng_result1 = eng_index.searcher().search(eng_query, 10)
        eng_result2 = eng_index.searcher().search(eng_query, 10)
        esp_result = esp_index.searcher().search(esp_query, 10)

        assert eng_result1 == eng_result2
        assert eng_result1 != esp_result
        assert eng_result2 != esp_result

    def test_search_result_pickle(self, ram_index):
        index = ram_index
        query = index.parse_query("sea whale", ["title", "body"])

        orig = index.searcher().search(query, 10)
        pickled = pickle.loads(pickle.dumps(orig))

        assert orig == pickled

    def test_delete_all_documents(self, ram_index):
        index = ram_index
        writer = index.writer()
        writer.delete_all_documents()
        writer.commit()

        index.reload()
        query = index.parse_query("sea whale", ["title", "body"])
        result = index.searcher().search(query, 10)

        assert len(result.hits) == 0

    def test_index_writer_context_block(self, schema):
        index = Index(schema)
        with index.writer() as writer:
            writer.add_document(
                Document(
                    doc_id=1,
                    title=["The Old Man and the Sea"],
                    body=[
                        """He was an old man who fished alone in a skiff in the Gulf Stream and he had gone eighty-four days now without taking a fish."""
                    ],
                )
            )

        index.reload()
        result = index.searcher().search(Query.all_query())
        assert len(result.hits) == 1

    def test_simple_search_facet(self):
        schema = (
            tantivy.SchemaBuilder()
            .add_text_field("title", stored=True)
            .add_facet_field("category")
        )
        index = Index(schema.build())
        writer = index.writer(15_000_000, 1)
        doc = Document()
        doc.add_text("title", "Book about whales")
        doc.add_facet(
            "category",
            tantivy.Facet.from_string("/books/fiction")
        )
        with writer:
            writer.add_document(doc)

        index.reload()

        query = index.parse_query("+category:/books")
        result = index.searcher().search(query, 10)

        query = index.parse_query("about", ["title"])
        result = index.searcher().search(query, 10)
        assert len(result.hits) == 1


class TestUpdateClass(object):
    def test_delete_update(self, ram_index):
        query = ram_index.parse_query("Frankenstein", ["title"])
        result = ram_index.searcher().search(query, 10)
        assert len(result.hits) == 1

        writer = ram_index.writer()

        with pytest.raises(ValueError):
            writer.delete_documents_by_term("fake_field", "frankenstein")

        with pytest.raises(ValueError):
            writer.delete_documents_by_term("title", b"frankenstein")

        writer.delete_documents_by_term("title", "frankenstein")
        writer.commit()
        ram_index.reload()

        result = ram_index.searcher().search(query)
        assert len(result.hits) == 0


class TestFromDiskClass(object):
    def test_opens_from_dir_invalid_schema(self, dir_index):
        invalid_schema = SchemaBuilder().add_text_field("🐱").build()
        index_dir, _ = dir_index
        with pytest.raises(ValueError):
            Index(invalid_schema, str(index_dir), reuse=True)

    def test_opens_from_dir(self, dir_index):
        index_dir, _ = dir_index

        index = Index(build_schema(), str(index_dir), reuse=True)
        assert index.searcher().num_docs == 3

    def test_create_readers(self):
        # not sure what is the point of this test.
        idx = Index(build_schema())
        idx.config_reader("Manual", 4)
        assert idx.searcher().num_docs == 0
        # by default this is manual mode
        writer = idx.writer(30000000, 1)
        writer.add_document(Document(title="mytitle", body="mybody"))
        writer.commit()
        assert idx.searcher().num_docs == 0
        # Manual is the default setting.
        # In this case, change are reflected only when
        # the index is manually reloaded.
        idx.reload()
        assert idx.searcher().num_docs == 1
        idx.config_reader("OnCommit", 4)
        writer.add_document(Document(title="mytitle2", body="mybody2"))
        writer.commit()
        import time

        for i in range(50):
            # The index should be automatically reloaded.
            # Wait for at most 5s for it to happen.
            time.sleep(0.1)
            if idx.searcher().num_docs == 2:
                return
        assert False


class TestSearcher(object):
    def test_searcher_repr(self, ram_index, ram_index_numeric_fields):
        assert repr(ram_index.searcher()) == "Searcher(num_docs=3, num_segments=1)"
        assert (
            repr(ram_index_numeric_fields.searcher())
            == "Searcher(num_docs=2, num_segments=1)"
        )


class TestDocument(object):
    def test_document(self):
        doc = tantivy.Document(name="Bill", reference=[1, 2])
        assert doc["reference"] == [1, 2]
        assert doc["name"] == ["Bill"]
        assert doc.get_first("name") == "Bill"
        assert doc.get_first("reference") == 1
        assert doc.to_dict() == {"name": ["Bill"], "reference": [1, 2]}

    def test_document_with_date(self):
        date = datetime.datetime(2019, 8, 12, 13, 0, 0)
        doc = tantivy.Document(name="Bill", date=date)
        assert doc["date"][0] == date

    def test_document_repr(self):
        doc = tantivy.Document(name="Bill", reference=[1, 2])
        assert repr(doc) == "Document(name=[Bill],reference=[1,2])"

    def test_document_repr_utf8(self):
        doc = tantivy.Document(name="野菜食べないとやばい", reference=[1, 2])
        assert repr(doc) == "Document(name=[野菜食べないとやばい],reference=[1,2])"

    def test_document_with_facet(self):
        doc = tantivy.Document()
        facet = tantivy.Facet.from_string("/europe/france")
        doc.add_facet("facet", facet)
        assert doc["facet"][0].to_path() == ["europe", "france"]
        doc = tantivy.Document()
        facet = tantivy.Facet.from_string("/asia\\/oceania/fiji")
        doc.add_facet("facet", facet)
        assert doc["facet"][0].to_path() == ["asia/oceania", "fiji"]
        assert doc["facet"][0].to_path_str() == "/asia\\/oceania/fiji"
        assert repr(doc["facet"][0]) == "Facet(/asia\\/oceania/fiji)"
        doc = tantivy.Document(facet=facet)
        assert doc["facet"][0].to_path() == ["asia/oceania", "fiji"]

    def test_document_eq(self):
        doc1 = tantivy.Document(name="Bill", reference=[1, 2])
        doc2 = tantivy.Document.from_dict({"name": "Bill", "reference": [1, 2]})
        doc3 = tantivy.Document(name="Bob", reference=[3, 4])

        assert doc1 == doc2
        assert doc1 != doc3
        assert doc2 != doc3

    def test_document_copy(self):
        doc1 = tantivy.Document(name="Bill", reference=[1, 2])
        doc2 = copy.copy(doc1)
        doc3 = copy.deepcopy(doc2)

        assert doc1 == doc2
        assert doc1 == doc3
        assert doc2 == doc3

    def test_document_pickle(self):
        orig = Document()
        orig.add_unsigned("unsigned", 1)
        orig.add_integer("integer", 5)
        orig.add_float("float", 1.0)
        orig.add_date("birth", datetime.datetime(2019, 8, 12, 13, 0, 5))
        orig.add_text("title", "hello world!")
        orig.add_json("json", '{"a": 1, "b": 2}')
        orig.add_bytes("bytes", b"abc")

        facet = tantivy.Facet.from_string("/europe/france")
        orig.add_facet("facet", facet)

        pickled = pickle.loads(pickle.dumps(orig))

        assert orig == pickled


class TestJsonField:
    def test_query_from_json_field(self):
        schema = (
            SchemaBuilder()
            .add_json_field(
                "attributes",
                stored=True,
                tokenizer_name="default",
                index_option="position",
            )
            .build()
        )

        index = Index(schema)

        writer = index.writer()

        doc = Document()
        doc.add_json(
            "attributes",
            """{
                "order":1.1,
                "target": "submit-button",
                "cart": {"product_id": 103},
                "description": "the best vacuum cleaner ever"
            }""",
        )

        writer.add_document(doc)

        doc = Document()
        doc.add_json(
            "attributes",
            {
                "order": 1.2,
                "target": "submit-button",
                "cart": {"product_id": 133},
                "description": "das keyboard",
            },
        )

        writer.add_document(doc)

        writer.commit()
        index.reload()

        query = index.parse_query("target:submit-button", ["attributes"])
        result = index.searcher().search(query, 2)
        assert len(result.hits) == 2

        query = index.parse_query("target:submit", ["attributes"])
        result = index.searcher().search(query, 2)
        assert len(result.hits) == 2

        query = index.parse_query("order:1.1", ["attributes"])
        result = index.searcher().search(query, 2)
        assert len(result.hits) == 1

        # query = index.parse_query_for_attributes("cart.product_id:103")
        # result = index.searcher().search(query, 1)
        # assert len(result.hits) == 1

        # query = index.parse_query_for_attributes(
        #     "target:submit-button AND cart.product_id:133"
        # )
        # result = index.searcher().search(query, 2)
        # assert len(result.hits) == 1


@pytest.mark.parametrize("bytes_kwarg", [True, False])
@pytest.mark.parametrize(
    "bytes_payload",
    [
        b"abc",
        bytearray(b"abc"),
        memoryview(b"abc"),
        BytesIO(b"abc").read(),
        BytesIO(b"abc").getbuffer(),
    ],
)
def test_bytes(bytes_kwarg, bytes_payload):
    schema = SchemaBuilder().add_bytes_field("embedding").build()
    index = Index(schema)
    writer = index.writer()

    if bytes_kwarg:
        doc = Document(id=1, embedding=bytes_payload)
    else:
        doc = Document(id=1)
        doc.add_bytes("embedding", bytes_payload)

    writer.add_document(doc)
    writer.commit()
    index.reload()


def test_schema_eq():
    schema1 = build_schema()
    schema2 = build_schema()
    schema3 = build_schema_numeric_fields()

    assert schema1 == schema2
    assert schema1 != schema3
    assert schema2 != schema3


def test_facet_eq():
    facet1 = tantivy.Facet.from_string("/europe/france")
    facet2 = tantivy.Facet.from_string("/europe/france")
    facet3 = tantivy.Facet.from_string("/europe/germany")

    assert facet1 == facet2
    assert facet1 != facet3
    assert facet2 != facet3


def test_schema_pickle():
    orig = (
        SchemaBuilder()
        .add_integer_field("id", stored=True, indexed=True)
        .add_unsigned_field("unsigned")
        .add_float_field("rating", stored=True, indexed=True)
        .add_text_field("body", stored=True)
        .add_date_field("date")
        .add_json_field("json")
        .add_bytes_field("bytes")
        .build()
    )

    pickled = pickle.loads(pickle.dumps(orig))

    assert orig == pickled


def test_facet_pickle():
    orig = tantivy.Facet.from_string("/europe/france")
    pickled = pickle.loads(pickle.dumps(orig))

    assert orig == pickled


def test_doc_address_pickle():
    orig = tantivy.DocAddress(42, 123)
    pickled = pickle.loads(pickle.dumps(orig))

    assert orig == pickled


class TestSnippets(object):
    def test_document_snippet(self, dir_index):
        index_dir, _ = dir_index
        doc_schema = build_schema()
        index = Index(doc_schema, str(index_dir))
        query = index.parse_query("sea whale", ["title", "body"])
        searcher = index.searcher()
        result = searcher.search(query)
        assert len(result.hits) == 1

        snippet_generator = SnippetGenerator.create(
            searcher, query, doc_schema, "title"
        )

        for score, doc_address in result.hits:
            doc = searcher.doc(doc_address)
            snippet = snippet_generator.snippet_from_doc(doc)
            highlights = snippet.highlighted()
            assert len(highlights) == 1
            first = highlights[0]
            assert first.start == 20
            assert first.end == 23
            snippet_fragment = snippet.fragment()
            assert snippet_fragment == "The Old Man and the Sea"
            html_snippet = snippet.to_html()
            assert html_snippet == "The Old Man and the <b>Sea</b>"


class TestQuery(object):
    def test_term_query(self, ram_index):
        index = ram_index
        query = Query.term_query(index.schema, "title", "sea")

        result = index.searcher().search(query, 10)
        assert len(result.hits) == 1
        _, doc_address = result.hits[0]
        searched_doc = index.searcher().doc(doc_address)
        assert searched_doc["title"] == ["The Old Man and the Sea"]

    def test_term_set_query(self, ram_index):
        index = ram_index

        # Should match 1 document that contains both terms
        terms = ["old", "man"]
        query = Query.term_set_query(index.schema, "title", terms)
        result = index.searcher().search(query, 10)
        assert len(result.hits) == 1
        _, doc_address = result.hits[0]
        searched_doc = index.searcher().doc(doc_address)
        assert searched_doc["title"] == ["The Old Man and the Sea"]

        # Should not match any document since the term does not exist in the index
        terms = ["a long term that does not exist in the index"]
        query = Query.term_set_query(index.schema, "title", terms)
        result = index.searcher().search(query, 10)
        assert len(result.hits) == 0

        # Should not match any document when the terms list is empty
        terms = []
        query = Query.term_set_query(index.schema, "title", terms)
        result = index.searcher().search(query, 10)
        assert len(result.hits) == 0

        # Should fail to create the query due to the invalid list object in the terms list
        with pytest.raises(
            ValueError, match=r"Can't create a term for Field `title` with value `\[\]`"
        ):
            terms = ["old", [], "man"]
            query = Query.term_set_query(index.schema, "title", terms)

    def test_all_query(self, ram_index):
        index = ram_index
        query = Query.all_query()

        result = index.searcher().search(query, 10)
        assert len(result.hits) == 3

    def test_phrase_query(self, ram_index):
        index = ram_index
        searcher = index.searcher()

        query = Query.phrase_query(index.schema, "title", ["old", "man"])
        # should match the title "The Old Man and the Sea"
        result = searcher.search(query, 10)
        assert len(result.hits) == 1

        query = Query.phrase_query(index.schema, "title", ["man", "old"])
        # sholdn't match any document
        result = searcher.search(query, 10)
        assert len(result.hits) == 0

        query = Query.phrase_query(index.schema, "title", [(1, "man"), (0, "old")])
        # should match "The Old Man and the Sea" with the given offsets
        result = searcher.search(query, 10)
        assert len(result.hits) == 1

        query = Query.phrase_query(index.schema, "title", ["man", "sea"])
        # sholdn't match any document with default slop 0.
        result = searcher.search(query, 10)
        assert len(result.hits) == 0

        query = Query.phrase_query(index.schema, "title", ["man", "sea"], slop=2)
        # should match the title "The Old Man and the Sea" with slop 2.
        result = searcher.search(query, 10)
        assert len(result.hits) == 1

        with pytest.raises(ValueError, match="words must not be empty."):
            Query.phrase_query(index.schema, "title", [])

    def test_fuzzy_term_query(self, ram_index):
        index = ram_index
        query = Query.fuzzy_term_query(index.schema, "title", "ice")
        # the query "ice" should match "mice"
        result = index.searcher().search(query, 10)
        assert len(result.hits) == 1
        _, doc_address = result.hits[0]
        searched_doc = index.searcher().doc(doc_address)
        assert searched_doc["title"] == ["Of Mice and Men"]

        query = Query.fuzzy_term_query(index.schema, "title", "mna")
        # the query "mna" should match "man" since the default transposition cost is 1.
        result = index.searcher().search(query, 10)
        assert len(result.hits) == 1
        titles = set()
        for _, doc_address in result.hits:
            titles.update(index.searcher().doc(doc_address)["title"])
        assert titles == {"The Old Man and the Sea"}

        query = Query.fuzzy_term_query(
            index.schema, "title", "mna", transposition_cost_one=False
        )
        # the query "mna" should not match any doc since the default distance is 1 and transposition cost is set to 2.
        result = index.searcher().search(query, 10)
        assert len(result.hits) == 0

        query = Query.fuzzy_term_query(
            index.schema, "title", "mna", distance=2, transposition_cost_one=False
        )
        # the query "mna" should match both "man" and "men" since distance is set to 2.
        result = index.searcher().search(query, 10)
        assert len(result.hits) == 2
        titles = set()
        for _, doc_address in result.hits:
            titles.update(index.searcher().doc(doc_address)["title"])
        assert titles == {"The Old Man and the Sea", "Of Mice and Men"}

        query = Query.fuzzy_term_query(index.schema, "title", "fraken")
        # the query "fraken" should not match any doc.
        result = index.searcher().search(query, 10)
        assert len(result.hits) == 0

        query = Query.fuzzy_term_query(index.schema, "title", "fraken", prefix=True)
        # the query "fraken" should match "franken", the prefix of "frankenstein", with edit distance 1.
        result = index.searcher().search(query, 10)
        assert len(result.hits) == 1
        titles = set()
        for _, doc_address in result.hits:
            titles.update(index.searcher().doc(doc_address)["title"])
        assert titles == {"Frankenstein", "The Modern Prometheus"}

    def test_boolean_query(self, ram_index):
        index = ram_index
        query1 = Query.fuzzy_term_query(index.schema, "title", "ice")
        query2 = Query.fuzzy_term_query(index.schema, "title", "mna")
<<<<<<< HEAD
        query = Query.boolean_query([
            (Occur.Must, query1),
            (Occur.Must, query2)
        ])
=======
        query = Query.boolean_query([(Occur.Must, query1), (Occur.Must, query2)])
>>>>>>> b429107c

        # no document should match both queries
        result = index.searcher().search(query, 10)
        assert len(result.hits) == 0

<<<<<<< HEAD
        query = Query.boolean_query([
            (Occur.Should, query1),
            (Occur.Should, query2)
        ])
=======
        query = Query.boolean_query([(Occur.Should, query1), (Occur.Should, query2)])
>>>>>>> b429107c

        # two documents should match, one for each query
        result = index.searcher().search(query, 10)
        assert len(result.hits) == 2

        titles = set()
        for _, doc_address in result.hits:
            titles.update(index.searcher().doc(doc_address)["title"])
<<<<<<< HEAD
        assert (
            "The Old Man and the Sea" in titles and
            "Of Mice and Men" in titles
        )

        query = Query.boolean_query([
            (Occur.MustNot, query1),
            (Occur.Must, query1)
        ])
=======
        assert "The Old Man and the Sea" in titles and "Of Mice and Men" in titles

        query = Query.boolean_query([(Occur.MustNot, query1), (Occur.Must, query1)])
>>>>>>> b429107c

        # must not should take precedence over must
        result = index.searcher().search(query, 10)
        assert len(result.hits) == 0

<<<<<<< HEAD
        query = Query.boolean_query((
            (Occur.Should, query1),
            (Occur.Should, query2)
        ))
=======
        query = Query.boolean_query(((Occur.Should, query1), (Occur.Should, query2)))
>>>>>>> b429107c

        # the Vec signature should fit the tuple signature
        result = index.searcher().search(query, 10)
        assert len(result.hits) == 2

        # test invalid queries
        with pytest.raises(
            ValueError, match="expected tuple of length 2, but got tuple of length 3"
        ):
            Query.boolean_query(
                [
                    (Occur.Must, Occur.Must, query1),
                ]
            )

        # test swapping the order of the tuple
        with pytest.raises(
            TypeError, match=r"'Query' object cannot be converted to 'Occur'"
        ):
            Query.boolean_query(
                [
                    (query1, Occur.Must),
                ]
            )

    def test_disjunction_max_query(self, ram_index):
        index = ram_index

        # query1 should match the doc: "The Old Man and the Sea"
        query1 = Query.term_query(index.schema, "title", "sea")
        # query2 should matches the doc: "Of Mice and Men"
        query2 = Query.term_query(index.schema, "title", "mice")
        # the disjunction max query should match both docs.
        query = Query.disjunction_max_query([query1, query2])

        result = index.searcher().search(query, 10)
        assert len(result.hits) == 2

        # the disjunction max query should also take a tie_breaker parameter
        query = Query.disjunction_max_query([query1, query2], tie_breaker=0.5)
        result = index.searcher().search(query, 10)
        assert len(result.hits) == 2

        with pytest.raises(
            TypeError, match=r"'str' object cannot be converted to 'Query'"
        ):
            query = Query.disjunction_max_query(
                [query1, "not a query"], tie_breaker=0.5
            )

    def test_boost_query(self, ram_index):
        index = ram_index
        query1 = Query.term_query(index.schema, "title", "sea")
        boosted_query = Query.boost_query(query1, 2.0)

        # Normal boost query
        assert (
            repr(boosted_query)
            == """Query(Boost(query=TermQuery(Term(field=0, type=Str, "sea")), boost=2))"""
        )

        query2 = Query.fuzzy_term_query(index.schema, "title", "ice")
<<<<<<< HEAD
        combined_query = Query.boolean_query([
            (Occur.Should, boosted_query),
            (Occur.Should, query2)
        ])
=======
        combined_query = Query.boolean_query(
            [(Occur.Should, boosted_query), (Occur.Should, query2)]
        )
>>>>>>> b429107c
        boosted_query = Query.boost_query(combined_query, 2.0)

        # Boosted boolean query
        assert (
            repr(boosted_query)
            == """Query(Boost(query=BooleanQuery { subqueries: [(Should, Boost(query=TermQuery(Term(field=0, type=Str, "sea")), boost=2)), (Should, FuzzyTermQuery { term: Term(field=0, type=Str, "ice"), distance: 1, transposition_cost_one: true, prefix: false })], minimum_number_should_match: 1 }, boost=2))"""
        )

        boosted_query = Query.boost_query(query1, 0.1)

        # Check for decimal boost values
        assert (
            repr(boosted_query)
            == """Query(Boost(query=TermQuery(Term(field=0, type=Str, "sea")), boost=0.1))"""
        )

        boosted_query = Query.boost_query(query1, 0.0)

        # Check for zero boost values
        assert (
            repr(boosted_query)
            == """Query(Boost(query=TermQuery(Term(field=0, type=Str, "sea")), boost=0))"""
        )
        result = index.searcher().search(boosted_query, 10)
        for _score, _ in result.hits:
            # the score should be 0.0
            assert _score == pytest.approx(0.0)

        boosted_query = Query.boost_query(Query.boost_query(query1, 0.1), 0.1)

        # Check for nested boost queries
        assert (
            repr(boosted_query)
            == """Query(Boost(query=Boost(query=TermQuery(Term(field=0, type=Str, "sea")), boost=0.1), boost=0.1))"""
        )
        result = index.searcher().search(boosted_query, 10)
        for _score, _ in result.hits:
            # the score should be very small, due to
            # the unknown score of BM25, we can only check for the relative difference
<<<<<<< HEAD
            assert _score == pytest.approx(0.01, rel = 1)

=======
            assert _score == pytest.approx(0.01, rel=1)
>>>>>>> b429107c

        boosted_query = Query.boost_query(query1, -0.1)

        # Check for negative boost values
        assert (
            repr(boosted_query)
            == """Query(Boost(query=TermQuery(Term(field=0, type=Str, "sea")), boost=-0.1))"""
        )

        result = index.searcher().search(boosted_query, 10)
        # Even with a negative boost, the query should still match the document
        assert len(result.hits) == 1
        titles = set()
        for _score, doc_address in result.hits:
            # the score should be negative
            assert _score < 0
            titles.update(index.searcher().doc(doc_address)["title"])
        assert titles == {"The Old Man and the Sea"}

        # wrong query type
        with pytest.raises(
            TypeError, match=r"'int' object cannot be converted to 'Query'"
        ):
            Query.boost_query(1, 0.1)

        # wrong boost type
        with pytest.raises(
            TypeError, match=r"argument 'boost': must be real number, not str"
        ):
            Query.boost_query(query1, "0.1")

        # no boost type error
        with pytest.raises(
            TypeError,
            match=r"Query.boost_query\(\) missing 1 required positional argument: 'boost'",
        ):
            Query.boost_query(query1)

    def test_regex_query(self, ram_index):
        index = ram_index

        query = Query.regex_query(index.schema, "body", "fish")
        result = index.searcher().search(query, 10)
        assert len(result.hits) == 1
        _, doc_address = result.hits[0]
        searched_doc = index.searcher().doc(doc_address)
        assert searched_doc["title"] == ["The Old Man and the Sea"]

        query = Query.regex_query(index.schema, "title", "(?:man|men)")
        result = index.searcher().search(query, 10)
        assert len(result.hits) == 2
        _, doc_address = result.hits[0]
        searched_doc = index.searcher().doc(doc_address)
        assert searched_doc["title"] == ["The Old Man and the Sea"]
        _, doc_address = result.hits[1]
        searched_doc = index.searcher().doc(doc_address)
        assert searched_doc["title"] == ["Of Mice and Men"]

        # unknown field in the schema
        with pytest.raises(
            ValueError, match="Field `unknown_field` is not defined in the schema."
        ):
            Query.regex_query(index.schema, "unknown_field", "fish")

        # invalid regex pattern
        with pytest.raises(ValueError, match=r"An invalid argument was passed"):
            Query.regex_query(index.schema, "body", "fish(")

    def test_more_like_this_query(self, ram_index):
        index = ram_index

        # first, search the target doc
        query = Query.term_query(index.schema, "title", "man")
        result = index.searcher().search(query, 1)
        _, doc_address = result.hits[0]
        searched_doc = index.searcher().doc(doc_address)
        assert searched_doc["title"] == ["The Old Man and the Sea"]

        # construct the default MLT Query
        mlt_query = Query.more_like_this_query(doc_address)
        assert (
            repr(mlt_query)
            == "Query(MoreLikeThisQuery { mlt: MoreLikeThis { min_doc_frequency: Some(5), max_doc_frequency: None, min_term_frequency: Some(2), max_query_terms: Some(25), min_word_length: None, max_word_length: None, boost_factor: Some(1.0), stop_words: [] }, target: DocumentAddress(DocAddress { segment_ord: 0, doc_id: 0 }) })"
        )
        result = index.searcher().search(mlt_query, 10)
        assert len(result.hits) == 0

        # construct a fine-tuned MLT Query
        mlt_query = Query.more_like_this_query(
            doc_address,
            min_doc_frequency=2,
            max_doc_frequency=10,
            min_term_frequency=1,
            max_query_terms=10,
            min_word_length=2,
            max_word_length=20,
            boost_factor=2.0,
            stop_words=["fish"],
        )
        assert (
            repr(mlt_query)
            == 'Query(MoreLikeThisQuery { mlt: MoreLikeThis { min_doc_frequency: Some(2), max_doc_frequency: Some(10), min_term_frequency: Some(1), max_query_terms: Some(10), min_word_length: Some(2), max_word_length: Some(20), boost_factor: Some(2.0), stop_words: ["fish"] }, target: DocumentAddress(DocAddress { segment_ord: 0, doc_id: 0 }) })'
        )
        result = index.searcher().search(mlt_query, 10)
        assert len(result.hits) > 0

    def test_const_score_query(self, ram_index):
        index = ram_index

        query = Query.regex_query(index.schema, "body", "fish")
        const_score_query = Query.const_score_query(query, score=1.0)
        result = index.searcher().search(const_score_query, 10)
        assert len(result.hits) == 1
        score, _ = result.hits[0]
        # the score should be 1.0
        assert score == pytest.approx(1.0)

        const_score_query = Query.const_score_query(
            Query.const_score_query(query, score=1.0), score=0.5
        )

        result = index.searcher().search(const_score_query, 10)
        assert len(result.hits) == 1
        score, _ = result.hits[0]
        # nested const score queries should retain the
        # score of the outer query
        assert score == pytest.approx(0.5)

        # wrong score type
        with pytest.raises(
            TypeError, match=r"argument 'score': must be real number, not str"
        ):
            Query.const_score_query(query, "0.1")

    def test_range_query_numerics(self, ram_index_numeric_fields):
        index = ram_index_numeric_fields

        # test integer field including both bounds
        query = Query.range_query(index.schema, "id", FieldType.Integer, 1, 2)
        result = index.searcher().search(query, 10)
        assert len(result.hits) == 2

        # test integer field excluding the lower bound
        query = Query.range_query(
            index.schema, "id", FieldType.Integer, 1, 2, include_lower=False
        )
        result = index.searcher().search(query, 10)
        assert len(result.hits) == 1
        _, doc_address = result.hits[0]
        searched_doc = index.searcher().doc(doc_address)
        assert searched_doc["id"][0] == 2

        # test float field including both bounds
        query = Query.range_query(index.schema, "rating", FieldType.Float, 3.5, 4.0)
        result = index.searcher().search(query, 10)
        assert len(result.hits) == 1
        _, doc_address = result.hits[0]
        searched_doc = index.searcher().doc(doc_address)
        assert searched_doc["id"][0] == 1

        # test float field excluding the lower bound
        query = Query.range_query(
            index.schema, "rating", FieldType.Float, 3.5, 4.0, include_lower=False
        )
        result = index.searcher().search(query, 10)
        assert len(result.hits) == 0

        # test float field excluding the upper bound
        query = Query.range_query(
            index.schema, "rating", FieldType.Float, 3.0, 3.5, include_upper=False
        )
        result = index.searcher().search(query, 10)
        assert len(result.hits) == 0

        # test if the lower bound is greater than the upper bound
        query = Query.range_query(index.schema, "rating", FieldType.Float, 4.0, 3.5)
        result = index.searcher().search(query, 10)
        assert len(result.hits) == 0

    def test_range_query_dates(self, ram_index_with_date_field):
        index = ram_index_with_date_field

        # test date field including both bounds
        query = Query.range_query(
            index.schema,
            "date",
            FieldType.Date,
            datetime.datetime(2020, 1, 1),
<<<<<<< HEAD
            datetime.datetime(2022, 1, 1)
=======
            datetime.datetime(2022, 1, 1),
>>>>>>> b429107c
        )
        result = index.searcher().search(query, 10)
        assert len(result.hits) == 2

        # test date field excluding the lower bound
        query = Query.range_query(
<<<<<<< HEAD
            index.schema, "date",
            FieldType.Date,
            datetime.datetime(2020, 1, 1),
            datetime.datetime(2021, 1, 1),
            include_lower=False
=======
            index.schema,
            "date",
            FieldType.Date,
            datetime.datetime(2020, 1, 1),
            datetime.datetime(2021, 1, 1),
            include_lower=False,
>>>>>>> b429107c
        )
        result = index.searcher().search(query, 10)
        assert len(result.hits) == 1

        # test date field excluding the upper bound
        query = Query.range_query(
            index.schema,
            "date",
            FieldType.Date,
            datetime.datetime(2020, 1, 1),
            datetime.datetime(2021, 1, 1),
<<<<<<< HEAD
            include_upper=False
=======
            include_upper=False,
>>>>>>> b429107c
        )
        result = index.searcher().search(query, 10)
        assert len(result.hits) == 0

    def test_range_query_ip_addrs(self, ram_index_with_ip_addr_field):
        index = ram_index_with_ip_addr_field

        # test ip address field including both bounds
        query = Query.range_query(
<<<<<<< HEAD
            index.schema,
            "ip_addr",
            FieldType.IpAddr,
            "10.0.0.0",
            "10.0.255.255"
=======
            index.schema, "ip_addr", FieldType.IpAddr, "10.0.0.0", "10.0.255.255"
>>>>>>> b429107c
        )
        result = index.searcher().search(query, 10)
        assert len(result.hits) == 1

        query = Query.range_query(
<<<<<<< HEAD
            index.schema,
            "ip_addr",
            FieldType.IpAddr,
            "0.0.0.0",
            "255.255.255.255"
=======
            index.schema, "ip_addr", FieldType.IpAddr, "0.0.0.0", "255.255.255.255"
>>>>>>> b429107c
        )
        result = index.searcher().search(query, 10)
        assert len(result.hits) == 2

        # test ip address field excluding the lower bound
        query = Query.range_query(
            index.schema,
            "ip_addr",
            FieldType.IpAddr,
            "10.0.0.1",
            "10.0.0.255",
            include_lower=False,
        )

        result = index.searcher().search(query, 10)
        assert len(result.hits) == 0

        # test ip address field excluding the upper bound
        query = Query.range_query(
            index.schema,
            "ip_addr",
            FieldType.IpAddr,
            "127.0.0.0",
            "127.0.0.1",
            include_upper=False,
        )
        result = index.searcher().search(query, 10)
        assert len(result.hits) == 0

        # test loopback address
        query = Query.range_query(
<<<<<<< HEAD
            index.schema,
            "ip_addr",
            FieldType.IpAddr,
            "::1",
            "::1"
=======
            index.schema, "ip_addr", FieldType.IpAddr, "::1", "::1"
>>>>>>> b429107c
        )
        result = index.searcher().search(query, 10)
        assert len(result.hits) == 1

    def test_range_query_invalid_types(
        self,
        ram_index,
        ram_index_numeric_fields,
        ram_index_with_date_field,
<<<<<<< HEAD
        ram_index_with_ip_addr_field
    ):
        index = ram_index
        query = Query.range_query(index.schema, "title", FieldType.Integer, 1, 2)
        with pytest.raises(ValueError, match="Create a range query of the type I64, when the field given was of type Str"):
            index.searcher().search(query, 10)

        index = ram_index_numeric_fields
        query = Query.range_query(index.schema, "id", FieldType.Float, 1.0, 2.0)
        with pytest.raises(ValueError, match="Create a range query of the type F64, when the field given was of type I64"):
            index.searcher().search(query, 10)

        index = ram_index_with_date_field
        query = Query.range_query(index.schema, "date", FieldType.Integer, 1, 2)
        with pytest.raises(ValueError, match="Create a range query of the type I64, when the field given was of type Date"):
            index.searcher().search(query, 10)

        index = ram_index_with_ip_addr_field
        query = Query.range_query(index.schema, "ip_addr", FieldType.Integer, 1, 2)
        with pytest.raises(ValueError, match="Create a range query of the type I64, when the field given was of type IpAddr"):
            index.searcher().search(query, 10)
=======
        ram_index_with_ip_addr_field,
    ):
        index = ram_index
        with pytest.raises(
            ValueError,
            match="Field type mismatch: field 'title' is type Str, but got I64",
        ):
            _ = Query.range_query(index.schema, "title", FieldType.Integer, 1, 2)

        index = ram_index_numeric_fields
        with pytest.raises(
            ValueError,
            match="Field type mismatch: field 'id' is type I64, but got F64",
        ):
            _ = Query.range_query(index.schema, "id", FieldType.Float, 1.0, 2.0)

        index = ram_index_with_date_field
        with pytest.raises(
            ValueError,
            match="Field type mismatch: field 'date' is type Date, but got I64",
        ):
            _ = Query.range_query(index.schema, "date", FieldType.Integer, 1, 2)

        index = ram_index_with_ip_addr_field
        with pytest.raises(
            ValueError,
            match="Field type mismatch: field 'ip_addr' is type IpAddr, but got I64",
        ):
            _ = Query.range_query(index.schema, "ip_addr", FieldType.Integer, 1, 2)
>>>>>>> b429107c

    def test_range_query_unsupported_types(self, ram_index):
        index = ram_index
        with pytest.raises(
            ValueError, match="Text fields are not supported for range queries."
        ):
            Query.range_query(index.schema, "title", FieldType.Text, 1, 2)

<<<<<<< HEAD
        with pytest.raises(ValueError, match="Json fields are not supported for range queries."):
            Query.range_query(index.schema, "title", FieldType.Json, 1, 2)

        with pytest.raises(ValueError, match="Bytes fields are not supported for range queries."):
            Query.range_query(index.schema, "title", FieldType.Bytes, 1, 2)

        with pytest.raises(ValueError, match="Facet fields are not supported for range queries."):
            Query.range_query(index.schema, "title", FieldType.Facet, 1, 2)
=======
        with pytest.raises(
            ValueError, match="Json fields are not supported for range queries."
        ):
            Query.range_query(index.schema, "title", FieldType.Json, 1, 2)

        with pytest.raises(
            ValueError, match="Bytes fields are not supported for range queries."
        ):
            Query.range_query(index.schema, "title", FieldType.Bytes, 1, 2)

        with pytest.raises(
            ValueError, match="Facet fields are not supported for range queries."
        ):
            Query.range_query(index.schema, "title", FieldType.Facet, 1, 2)


class TestTokenizers:
    def test_build_and_register_simple_tokenizer(self):
        custom_analyzer = (
            tantivy.TextAnalyzerBuilder(tokenizer=tantivy.Tokenizer.whitespace())
            .filter(tantivy.Filter.lowercase())
            .build()
        )

        doc_text = "#03 8903 HELLO"
        # Check that string is split on whitespace and lowercased.
        assert ["#03", "8903", "hello"] == custom_analyzer.analyze(doc_text)

        schema = (
            tantivy.SchemaBuilder()
            .add_text_field("content", tokenizer_name="custom_analyzer")
            .build()
        )

        index = tantivy.Index(schema)
        index.register_tokenizer("custom_analyzer", custom_analyzer)

        writer = index.writer()
        doc = Document(content=doc_text)
        writer.add_document(doc)
        writer.commit()
        index.reload()  # Index must be reloaded for search to work.

        query = Query.term_query(schema, field_name="content", field_value="#03")
        result = index.searcher().search(query, 1)
        assert len(result.hits) == 1

        with pytest.raises(AssertionError):
            # Uppercase term 'HELLO' should not be matchable,
            # as 'HELLO' was lowercased to 'hello' by the analyzer.
            query = Query.term_query(schema, field_name="content", field_value="HELLO")
            result = index.searcher().search(query, 1)
            assert len(result.hits) == 1

    def test_build_regex_tokenizer_with_simple_pattern(self):
        token_pattern = r"(?i)[a-z]+"
        analyzer = tantivy.TextAnalyzerBuilder(
            tokenizer=tantivy.Tokenizer.regex(token_pattern)
        ).build()
        doc_text = "all00of00these00words"
        assert ["all", "of", "these", "words"] == analyzer.analyze(doc_text)

    def test_build_regex_tokenizer_with_bad_pattern(self):
        token_pattern = r"(?i)[a-z+"
        with pytest.raises(ValueError, match="Invalid regex pattern"):
            # Implementation detail: The invalid regex error arises
            # within the Builder, not the wrapped Tokenizer.
            tantivy.TextAnalyzerBuilder(
                tokenizer=tantivy.Tokenizer.regex(token_pattern)
            )

    def test_build_ngram_tokenizer(self):
        analyzer = tantivy.TextAnalyzerBuilder(
            tokenizer=tantivy.Tokenizer.ngram(min_gram=2, max_gram=3)
        ).build()
        doc_text = "ferrous"
        assert [
            "fe",
            "fer",
            "er",
            "err",
            "rr",
            "rro",
            "ro",
            "rou",
            "ou",
            "ous",
            "us",
        ] == analyzer.analyze(doc_text)

    def test_build_tokenizer_w_stopword_filter(self):
        analyzer = (
            tantivy.TextAnalyzerBuilder(tokenizer=tantivy.Tokenizer.simple())
            .filter(tantivy.Filter.stopword("english"))
            .build()
        )
        doc_text = "the bad wolf buys an axe"
        assert ["bad", "wolf", "buys", "axe"] == analyzer.analyze(doc_text)

    def test_build_tokenizer_w_custom_stopwords_filter(self):
        analyzer = (
            tantivy.TextAnalyzerBuilder(tokenizer=tantivy.Tokenizer.simple())
            .filter(tantivy.Filter.stopword("english"))
            .filter(tantivy.Filter.custom_stopword(["like"]))
            .build()
        )
        doc_text = "that is, like, such a weird way to, like, test"
        assert ["weird", "way", "test"] == analyzer.analyze(doc_text)

    def test_delete_documents_by_query(self):
        schema_builder = SchemaBuilder()
        schema_builder.add_text_field("id", fast=True)
        schema = schema_builder.build()
        index = Index(schema)
        writer = index.writer()
        id_str = "test-1"
        source_doc = {
            "id": id_str,
        }
        writer.add_json(json.dumps(source_doc))
        writer.commit()
        writer.wait_merging_threads()
        index.reload()

        query = index.parse_query(f"id:{id_str}")
        result = index.searcher().search(query)
        assert result.count == 1

        writer = index.writer()
        writer.delete_documents_by_query(query)
        writer.commit()
        writer.wait_merging_threads()

        index.reload()
        result = index.searcher().search(query)
        index.reload()
        assert result.count == 0
>>>>>>> b429107c
<|MERGE_RESOLUTION|>--- conflicted
+++ resolved
@@ -137,15 +137,15 @@
         index = ram_index_numeric_fields
         query = Query.all_query()
         searcher = index.searcher()
-        
+
         # Test cardinality for rating field (has 2 unique values: 3.5 and 4.5)
         cardinality = searcher.cardinality(query, "rating")
         assert cardinality == 2.0
-        
+
         # Test cardinality for id field (has 2 unique values: 1 and 2)
         cardinality = searcher.cardinality(query, "id")
         assert cardinality == 2.0
-        
+
         # Test with a query that filters to one document
         single_doc_query = Query.term_query(index.schema, "id", 1)
         cardinality = searcher.cardinality(single_doc_query, "rating")
@@ -1098,27 +1098,13 @@
         index = ram_index
         query1 = Query.fuzzy_term_query(index.schema, "title", "ice")
         query2 = Query.fuzzy_term_query(index.schema, "title", "mna")
-<<<<<<< HEAD
-        query = Query.boolean_query([
-            (Occur.Must, query1),
-            (Occur.Must, query2)
-        ])
-=======
         query = Query.boolean_query([(Occur.Must, query1), (Occur.Must, query2)])
->>>>>>> b429107c
 
         # no document should match both queries
         result = index.searcher().search(query, 10)
         assert len(result.hits) == 0
 
-<<<<<<< HEAD
-        query = Query.boolean_query([
-            (Occur.Should, query1),
-            (Occur.Should, query2)
-        ])
-=======
         query = Query.boolean_query([(Occur.Should, query1), (Occur.Should, query2)])
->>>>>>> b429107c
 
         # two documents should match, one for each query
         result = index.searcher().search(query, 10)
@@ -1127,34 +1113,15 @@
         titles = set()
         for _, doc_address in result.hits:
             titles.update(index.searcher().doc(doc_address)["title"])
-<<<<<<< HEAD
-        assert (
-            "The Old Man and the Sea" in titles and
-            "Of Mice and Men" in titles
-        )
-
-        query = Query.boolean_query([
-            (Occur.MustNot, query1),
-            (Occur.Must, query1)
-        ])
-=======
         assert "The Old Man and the Sea" in titles and "Of Mice and Men" in titles
 
         query = Query.boolean_query([(Occur.MustNot, query1), (Occur.Must, query1)])
->>>>>>> b429107c
 
         # must not should take precedence over must
         result = index.searcher().search(query, 10)
         assert len(result.hits) == 0
 
-<<<<<<< HEAD
-        query = Query.boolean_query((
-            (Occur.Should, query1),
-            (Occur.Should, query2)
-        ))
-=======
         query = Query.boolean_query(((Occur.Should, query1), (Occur.Should, query2)))
->>>>>>> b429107c
 
         # the Vec signature should fit the tuple signature
         result = index.searcher().search(query, 10)
@@ -1217,16 +1184,9 @@
         )
 
         query2 = Query.fuzzy_term_query(index.schema, "title", "ice")
-<<<<<<< HEAD
-        combined_query = Query.boolean_query([
-            (Occur.Should, boosted_query),
-            (Occur.Should, query2)
-        ])
-=======
         combined_query = Query.boolean_query(
             [(Occur.Should, boosted_query), (Occur.Should, query2)]
         )
->>>>>>> b429107c
         boosted_query = Query.boost_query(combined_query, 2.0)
 
         # Boosted boolean query
@@ -1266,12 +1226,7 @@
         for _score, _ in result.hits:
             # the score should be very small, due to
             # the unknown score of BM25, we can only check for the relative difference
-<<<<<<< HEAD
-            assert _score == pytest.approx(0.01, rel = 1)
-
-=======
             assert _score == pytest.approx(0.01, rel=1)
->>>>>>> b429107c
 
         boosted_query = Query.boost_query(query1, -0.1)
 
@@ -1460,31 +1415,19 @@
             "date",
             FieldType.Date,
             datetime.datetime(2020, 1, 1),
-<<<<<<< HEAD
-            datetime.datetime(2022, 1, 1)
-=======
             datetime.datetime(2022, 1, 1),
->>>>>>> b429107c
         )
         result = index.searcher().search(query, 10)
         assert len(result.hits) == 2
 
         # test date field excluding the lower bound
         query = Query.range_query(
-<<<<<<< HEAD
-            index.schema, "date",
-            FieldType.Date,
-            datetime.datetime(2020, 1, 1),
-            datetime.datetime(2021, 1, 1),
-            include_lower=False
-=======
             index.schema,
             "date",
             FieldType.Date,
             datetime.datetime(2020, 1, 1),
             datetime.datetime(2021, 1, 1),
             include_lower=False,
->>>>>>> b429107c
         )
         result = index.searcher().search(query, 10)
         assert len(result.hits) == 1
@@ -1496,11 +1439,7 @@
             FieldType.Date,
             datetime.datetime(2020, 1, 1),
             datetime.datetime(2021, 1, 1),
-<<<<<<< HEAD
-            include_upper=False
-=======
             include_upper=False,
->>>>>>> b429107c
         )
         result = index.searcher().search(query, 10)
         assert len(result.hits) == 0
@@ -1510,29 +1449,13 @@
 
         # test ip address field including both bounds
         query = Query.range_query(
-<<<<<<< HEAD
-            index.schema,
-            "ip_addr",
-            FieldType.IpAddr,
-            "10.0.0.0",
-            "10.0.255.255"
-=======
             index.schema, "ip_addr", FieldType.IpAddr, "10.0.0.0", "10.0.255.255"
->>>>>>> b429107c
         )
         result = index.searcher().search(query, 10)
         assert len(result.hits) == 1
 
         query = Query.range_query(
-<<<<<<< HEAD
-            index.schema,
-            "ip_addr",
-            FieldType.IpAddr,
-            "0.0.0.0",
-            "255.255.255.255"
-=======
             index.schema, "ip_addr", FieldType.IpAddr, "0.0.0.0", "255.255.255.255"
->>>>>>> b429107c
         )
         result = index.searcher().search(query, 10)
         assert len(result.hits) == 2
@@ -1564,15 +1487,7 @@
 
         # test loopback address
         query = Query.range_query(
-<<<<<<< HEAD
-            index.schema,
-            "ip_addr",
-            FieldType.IpAddr,
-            "::1",
-            "::1"
-=======
             index.schema, "ip_addr", FieldType.IpAddr, "::1", "::1"
->>>>>>> b429107c
         )
         result = index.searcher().search(query, 10)
         assert len(result.hits) == 1
@@ -1582,29 +1497,6 @@
         ram_index,
         ram_index_numeric_fields,
         ram_index_with_date_field,
-<<<<<<< HEAD
-        ram_index_with_ip_addr_field
-    ):
-        index = ram_index
-        query = Query.range_query(index.schema, "title", FieldType.Integer, 1, 2)
-        with pytest.raises(ValueError, match="Create a range query of the type I64, when the field given was of type Str"):
-            index.searcher().search(query, 10)
-
-        index = ram_index_numeric_fields
-        query = Query.range_query(index.schema, "id", FieldType.Float, 1.0, 2.0)
-        with pytest.raises(ValueError, match="Create a range query of the type F64, when the field given was of type I64"):
-            index.searcher().search(query, 10)
-
-        index = ram_index_with_date_field
-        query = Query.range_query(index.schema, "date", FieldType.Integer, 1, 2)
-        with pytest.raises(ValueError, match="Create a range query of the type I64, when the field given was of type Date"):
-            index.searcher().search(query, 10)
-
-        index = ram_index_with_ip_addr_field
-        query = Query.range_query(index.schema, "ip_addr", FieldType.Integer, 1, 2)
-        with pytest.raises(ValueError, match="Create a range query of the type I64, when the field given was of type IpAddr"):
-            index.searcher().search(query, 10)
-=======
         ram_index_with_ip_addr_field,
     ):
         index = ram_index
@@ -1634,7 +1526,6 @@
             match="Field type mismatch: field 'ip_addr' is type IpAddr, but got I64",
         ):
             _ = Query.range_query(index.schema, "ip_addr", FieldType.Integer, 1, 2)
->>>>>>> b429107c
 
     def test_range_query_unsupported_types(self, ram_index):
         index = ram_index
@@ -1643,16 +1534,6 @@
         ):
             Query.range_query(index.schema, "title", FieldType.Text, 1, 2)
 
-<<<<<<< HEAD
-        with pytest.raises(ValueError, match="Json fields are not supported for range queries."):
-            Query.range_query(index.schema, "title", FieldType.Json, 1, 2)
-
-        with pytest.raises(ValueError, match="Bytes fields are not supported for range queries."):
-            Query.range_query(index.schema, "title", FieldType.Bytes, 1, 2)
-
-        with pytest.raises(ValueError, match="Facet fields are not supported for range queries."):
-            Query.range_query(index.schema, "title", FieldType.Facet, 1, 2)
-=======
         with pytest.raises(
             ValueError, match="Json fields are not supported for range queries."
         ):
@@ -1789,5 +1670,4 @@
         index.reload()
         result = index.searcher().search(query)
         index.reload()
-        assert result.count == 0
->>>>>>> b429107c
+        assert result.count == 0
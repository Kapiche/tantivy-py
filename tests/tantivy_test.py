from io import BytesIO

import copy
import datetime
import json
<<<<<<< HEAD
import tantivy
import pickle
import pytest
import tantivy
from tantivy import Document, Index, SchemaBuilder, SnippetGenerator


def schema():
    return (
        SchemaBuilder()
        .add_text_field("title", stored=True)
        .add_text_field("body")
        .build()
    )


def schema_numeric_fields():
    return (
        SchemaBuilder()
        .add_integer_field("id", stored=True, indexed=True)
        .add_float_field("rating", stored=True, indexed=True)
        .add_boolean_field("is_good", stored=True, indexed=True)
        .add_text_field("body", stored=True)
        .build()
    )


def create_index(dir=None):
    # assume all tests will use the same documents for now
    # other methods may set up function-local indexes
    index = Index(schema(), dir)
    writer = index.writer(15_000_000, 1)

    # 2 ways of adding documents
    # 1
    doc = Document()
    # create a document instance
    # add field-value pairs
    doc.add_text("title", "The Old Man and the Sea")
    doc.add_text(
        "body",
        (
            "He was an old man who fished alone in a skiff in"
            "the Gulf Stream and he had gone eighty-four days "
            "now without taking a fish."
        ),
    )
    writer.add_document(doc)
    # 2 use the built-in json support
    # keys need to coincide with field names
    doc = Document.from_dict(
        {
            "title": "Of Mice and Men",
            "body": (
                "A few miles south of Soledad, the Salinas River drops "
                "in close to the hillside bank and runs deep and "
                "green. The water is warm too, for it has slipped "
                "twinkling over the yellow sands in the sunlight "
                "before reaching the narrow pool. On one side of the "
                "river the golden foothill slopes curve up to the "
                "strong and rocky Gabilan Mountains, but on the valley "
                "side the water is lined with trees—willows fresh and "
                "green with every spring, carrying in their lower leaf "
                "junctures the debris of the winter’s flooding; and "
                "sycamores with mottled, white, recumbent limbs and "
                "branches that arch over the pool"
            ),
        }
    )
    writer.add_document(doc)
    writer.add_json(
        """{
            "title": ["Frankenstein", "The Modern Prometheus"],
            "body": "You will rejoice to hear that no disaster has accompanied the commencement of an enterprise which you have regarded with such evil forebodings.  I arrived here yesterday, and my first task is to assure my dear sister of my welfare and increasing confidence in the success of my undertaking."
        }"""
    )
    writer.commit()
    index.reload()
    return index


def create_index_with_numeric_fields(dir=None):
    index = Index(schema_numeric_fields(), dir)
    writer = index.writer(15_000_000, 1)

    doc = Document()
    doc.add_integer("id", 1)
    doc.add_float("rating", 3.5)
    doc.add_boolean("is_good", True)
    doc.add_text(
        "body",
        (
            "He was an old man who fished alone in a skiff in"
            "the Gulf Stream and he had gone eighty-four days "
            "now without taking a fish."
        ),
    )
    writer.add_document(doc)
    doc = Document.from_dict(
        {
            "id": 2,
            "rating": 4.5,
            "is_good": False,
            "body": (
                "A few miles south of Soledad, the Salinas River drops "
                "in close to the hillside bank and runs deep and "
                "green. The water is warm too, for it has slipped "
                "twinkling over the yellow sands in the sunlight "
                "before reaching the narrow pool. On one side of the "
                "river the golden foothill slopes curve up to the "
                "strong and rocky Gabilan Mountains, but on the valley "
                "side the water is lined with trees—willows fresh and "
                "green with every spring, carrying in their lower leaf "
                "junctures the debris of the winter’s flooding; and "
                "sycamores with mottled, white, recumbent limbs and "
                "branches that arch over the pool"
            ),
        },
    )
    writer.add_document(doc)
    writer.commit()
    index.reload()
    return index


def spanish_schema():
    return (
        SchemaBuilder()
        .add_text_field("title", stored=True, tokenizer_name="es_stem")
        .add_text_field("body", tokenizer_name="es_stem")
        .build()
    )


def create_spanish_index():
    # assume all tests will use the same documents for now
    # other methods may set up function-local indexes
    index = Index(spanish_schema(), None)
    writer = index.writer()

    # 2 ways of adding documents
    # 1
    doc = Document()
    # create a document instance
    # add field-value pairs
    doc.add_text("title", "El viejo y el mar")
    doc.add_text(
        "body",
        (
            "Era un viejo que pescaba solo en un bote en el Gulf Stream y hacía ochenta y cuatro días que no cogía un pez. "
        ),
    )
    writer.add_document(doc)
    # 2 use the built-in json support
    # keys need to coincide with field names
    doc = Document.from_dict(
        {
            "title": "De ratones y hombres",
            "body": (
                "Unas millas al sur de Soledad, el río Salinas se ahonda junto al margen de la ladera y fluye profundo y verde. Es tibia el agua, porque se ha deslizado chispeante sobre la arena amarilla y al calor del sol antes de llegar a la angosta laguna. A un lado del río, la dorada falda de la ladera se curva hacia arriba trepando hasta las montañas Gabilán, fuertes y rocosas, pero del lado del valle los árboles bordean la orilla: sauces frescos y verdes cada primavera, que en la s junturas más bajas de sus hojas muestran las consecuencias de la crecida invernal; y sicomoros de troncos veteados, blancos, recostados, y ramas quesear quean sobre el estanque"
            ),
        }
    )
    writer.add_document(doc)
    writer.add_json(
        """{
            "title": ["Frankenstein", "El moderno Prometeo"],
            "body": "Te alegrará saber que no ha ocurrido ningún percance al principio de una aventura que siempre consideraste cargada de malos presagios. Llegué aquí ayer, y mi primera tarea es asegurarle a mi querida hermana que me hallo perfectamente y que tengo una gran confianza en el éxito de mi empresa."
        }"""
    )
    writer.commit()
    index.reload()
    return index


@pytest.fixture()
def dir_index(tmpdir):
    return (tmpdir, create_index(str(tmpdir)))


@pytest.fixture(scope="class")
def ram_index():
    return create_index()


@pytest.fixture(scope="class")
def ram_index_numeric_fields():
    return create_index_with_numeric_fields()


@pytest.fixture(scope="class")
def spanish_index():
    return create_spanish_index()
=======
import pickle
import pytest

import tantivy
from conftest import schema, schema_numeric_fields
from tantivy import Document, Index, SchemaBuilder, SnippetGenerator, Query, Occur, FieldType
>>>>>>> 5680de67


class TestClass(object):
    def test_simple_search_in_dir(self, dir_index):
        _, index = dir_index
        query = index.parse_query("sea whale", ["title", "body"])

        result = index.searcher().search(query, 10)
        assert len(result.hits) == 1

    def test_simple_search_after_reuse(self, dir_index):
        index_dir, _ = dir_index
        index = Index(schema(), str(index_dir))
        query = index.parse_query("sea whale", ["title", "body"])

        result = index.searcher().search(query, 10)
        assert len(result.hits) == 1

    def test_simple_search_in_ram(self, ram_index):
        index = ram_index
        query = index.parse_query("sea whale", ["title", "body"])

        result = index.searcher().search(query, 10)
        assert len(result.hits) == 1
        _, doc_address = result.hits[0]
        searched_doc = index.searcher().doc(doc_address)
        assert searched_doc["title"] == ["The Old Man and the Sea"]

    def test_simple_search_in_spanish(self, spanish_index):
        index = spanish_index
        query = index.parse_query("vieja", ["title", "body"])

        result = index.searcher().search(query, 10)
        assert len(result.hits) == 1
        _, doc_address = result.hits[0]
        search_doc = index.searcher().doc(doc_address)
        assert search_doc["title"] == ["El viejo y el mar"]

    def test_and_query(self, ram_index):
        index = ram_index
        query = index.parse_query(
            "title:men AND body:summer", default_field_names=["title", "body"]
        )
        # look for an intersection of documents
        searcher = index.searcher()
        result = searcher.search(query, 10)

        # summer isn't present
        assert len(result.hits) == 0

        query = index.parse_query("title:men AND body:winter", ["title", "body"])
        result = searcher.search(query)

        assert len(result.hits) == 1

    def test_and_aggregate(self, ram_index_numeric_fields):
        index = ram_index_numeric_fields
        query = Query.all_query()
        agg_query = {
            "top_hits_req": {
                "top_hits": {
                    "size": 2,
                    "sort": [{"rating": "desc"}],
                    "from": 0,
                    "docvalue_fields": ["rating", "id", "body"],
                }
            }
        }
        searcher = index.searcher()
        result = searcher.aggregate(query, agg_query)
        assert isinstance(result, dict)
        assert "top_hits_req" in result
        assert len(result["top_hits_req"]["hits"]) == 2
        for hit in result["top_hits_req"]["hits"]:
            assert len(hit["docvalue_fields"]) == 3

        assert result == json.loads("""
{
"top_hits_req": {
    "hits": [
      {
        "sort": [ 13840124604862955520 ],
        "docvalue_fields": {
          "id": [ 2 ],
          "rating": [ 4.5 ],
          "body": [ "a", "few", "miles", "south", "of", "soledad", "the", "salinas", "river", "drops", "in", "close", "to", "the", "hillside",
            "bank", "and", "runs", "deep", "and", "green", "the", "water", "is", "warm", "too", "for", "it", "has", "slipped", "twinkling",
            "over", "the", "yellow", "sands", "in", "the", "sunlight", "before", "reaching", "the", "narrow", "pool",
            "on", "one", "side", "of", "the", "river", "the", "golden", "foothill", "slopes", "curve", "up",
            "to", "the", "strong", "and", "rocky", "gabilan", "mountains", "but", "on", "the", "valley", "side", "the",
            "water", "is", "lined", "with", "trees", "willows", "fresh", "and", "green", "with", "every", "spring", "carrying", "in", "their", "lower", "leaf",
            "junctures", "the", "debris", "of", "the", "winter", "s", "flooding", "and", "sycamores", "with", "mottled", "white", "recumbent", "limbs",
            "and", "branches", "that", "arch", "over", "the", "pool" ]
        }
      },
      {
        "sort": [ 13838435755002691584 ],
        "docvalue_fields": {
          "body": [ "he", "was", "an", "old", "man", "who", "fished", "alone", "in", "a", "skiff", "inthe", "gulf", "stream",
            "and", "he", "had", "gone", "eighty", "four", "days", "now", "without", "taking", "a", "fish" ],
          "rating": [ 3.5 ],
          "id": [ 1 ]
        }
      }
    ]
  }
}
""")

    def test_and_query_numeric_fields(self, ram_index_numeric_fields):
        index = ram_index_numeric_fields
        searcher = index.searcher()

        # 1 result
        float_query = index.parse_query("3.5", ["rating"])
        result = searcher.search(float_query)
        assert len(result.hits) == 1
        assert searcher.doc(result.hits[0][1])["rating"][0] == 3.5

        integer_query = index.parse_query("1", ["id"])
        result = searcher.search(integer_query)
        assert len(result.hits) == 1

        # 0 result
        integer_query = index.parse_query("10", ["id"])
        result = searcher.search(integer_query)
        assert len(result.hits) == 0

    def test_and_query_parser_default_fields(self, ram_index):
        query = ram_index.parse_query("winter", default_field_names=["title"])
        assert repr(query) == """Query(TermQuery(Term(field=0, type=Str, "winter")))"""

    def test_and_query_parser_default_fields_undefined(self, ram_index):
        query = ram_index.parse_query("winter")
        assert (
            repr(query)
            == """Query(BooleanQuery { subqueries: [(Should, TermQuery(Term(field=0, type=Str, "winter"))), (Should, TermQuery(Term(field=1, type=Str, "winter")))] })"""
        )

    def test_parse_query_field_boosts(self, ram_index):
        query = ram_index.parse_query("winter", field_boosts={"title": 2.3})
        assert (
            repr(query)
            == """Query(BooleanQuery { subqueries: [(Should, Boost(query=TermQuery(Term(field=0, type=Str, "winter")), boost=2.3)), (Should, TermQuery(Term(field=1, type=Str, "winter")))] })"""
        )

    def test_parse_query_fuzzy_fields(self, ram_index):
        query = ram_index.parse_query("winter", fuzzy_fields={"title": (True, 1, False)})
        assert (
            repr(query)
            == """Query(BooleanQuery { subqueries: [(Should, FuzzyTermQuery { term: Term(field=0, type=Str, "winter"), distance: 1, transposition_cost_one: false, prefix: true }), (Should, TermQuery(Term(field=1, type=Str, "winter")))] })"""
        )

    def test_query_errors(self, ram_index):
        index = ram_index
        # no "bod" field
        with pytest.raises(ValueError):
            index.parse_query("bod:men", ["title", "body"])

    def test_query_lenient(self, ram_index_numeric_fields):
        from tantivy import query_parser_error

        index = ram_index_numeric_fields

        query, errors = index.parse_query_lenient("rating:3.5")
        assert len(errors) == 0
        assert repr(query) == """Query(TermQuery(Term(field=1, type=F64, 3.5)))"""

        _, errors = index.parse_query_lenient("bod:men")
        assert len(errors) == 1
        assert isinstance(errors[0], query_parser_error.FieldDoesNotExistError)

        query, errors = index.parse_query_lenient(
            "body:'hello' AND id:<3.5 OR rating:'hi'"
        )
        assert len(errors) == 2
        assert isinstance(errors[0], query_parser_error.ExpectedIntError)
        assert isinstance(errors[1], query_parser_error.ExpectedFloatError)
        assert (
            repr(query)
            == """Query(BooleanQuery { subqueries: [(Should, BooleanQuery { subqueries: [(Must, TermQuery(Term(field=3, type=Str, "hello")))] })] })"""
        )

    def test_order_by_search(self):
        schema = (
            SchemaBuilder()
            .add_unsigned_field("order", fast=True)
            .add_text_field("title", stored=True)
            .build()
        )

        index = Index(schema)
        writer = index.writer()

        doc = Document()
        doc.add_unsigned("order", 0)
        doc.add_text("title", "Test title")

        writer.add_document(doc)

        doc = Document()
        doc.add_unsigned("order", 2)
        doc.add_text("title", "Final test title")
        writer.add_document(doc)

        doc = Document()
        doc.add_unsigned("order", 1)
        doc.add_text("title", "Another test title")

        writer.add_document(doc)

        writer.commit()
        index.reload()

        query = index.parse_query("test")

        searcher = index.searcher()

        result = searcher.search(query, 10, offset=2, order_by_field="order")

        assert len(result.hits) == 1

        result = searcher.search(query, 10, order_by_field="order")

        assert len(result.hits) == 3

        _, doc_address = result.hits[0]
        searched_doc = index.searcher().doc(doc_address)
        assert searched_doc["title"] == ["Final test title"]

        _, doc_address = result.hits[1]
        searched_doc = index.searcher().doc(doc_address)
        assert searched_doc["title"] == ["Another test title"]

        _, doc_address = result.hits[2]
        searched_doc = index.searcher().doc(doc_address)
        assert searched_doc["title"] == ["Test title"]

        result = searcher.search(
            query, 10, order_by_field="order", order=tantivy.Order.Asc
        )

        assert len(result.hits) == 3

        _, doc_address = result.hits[2]
        searched_doc = index.searcher().doc(doc_address)
        assert searched_doc["title"] == ["Final test title"]

        _, doc_address = result.hits[1]
        searched_doc = index.searcher().doc(doc_address)
        assert searched_doc["title"] == ["Another test title"]

        _, doc_address = result.hits[0]
        searched_doc = index.searcher().doc(doc_address)
        assert searched_doc["title"] == ["Test title"]

    def test_order_by_search_without_fast_field(self):
        schema = (
            SchemaBuilder()
            .add_unsigned_field("order")
            .add_text_field("title", stored=True)
            .build()
        )

        index = Index(schema)
        writer = index.writer()

        doc = Document()
        doc.add_unsigned("order", 0)
        doc.add_text("title", "Test title")

        query = index.parse_query("test")

        searcher = index.searcher()
        result = searcher.search(query, 10, order_by_field="order")
        assert len(result.hits) == 0

    def test_order_by_search_date(self):
        schema = (
            SchemaBuilder()
            .add_date_field("order", fast=True)
            .add_text_field("title", stored=True)
            .build()
        )

        index = Index(schema)
        writer = index.writer()

        doc = Document()
        doc.add_date("order", datetime.datetime(2020, 1, 1))
        doc.add_text("title", "Test title")

        writer.add_document(doc)

        doc = Document()
        doc.add_date("order", datetime.datetime(2022, 1, 1))
        doc.add_text("title", "Final test title")
        writer.add_document(doc)

        doc = Document()
        doc.add_date("order", datetime.datetime(2021, 1, 1))
        doc.add_text("title", "Another test title")

        writer.add_document(doc)

        writer.commit()
        index.reload()

        query = index.parse_query("test")

        searcher = index.searcher()

        result = searcher.search(query, 10, order_by_field="order")

        assert len(result.hits) == 3

        _, doc_address = result.hits[0]
        searched_doc = index.searcher().doc(doc_address)
        assert searched_doc["title"] == ["Final test title"]

        _, doc_address = result.hits[1]
        searched_doc = index.searcher().doc(doc_address)
        assert searched_doc["title"] == ["Another test title"]

        _, doc_address = result.hits[2]
        searched_doc = index.searcher().doc(doc_address)
        assert searched_doc["title"] == ["Test title"]

    def test_with_merges(self):
        # This test is taken from tantivy's test suite:
        # https://github.com/quickwit-oss/tantivy/blob/42acd334f49d5ff7e4fe846b5c12198f24409b50/src/indexer/index_writer.rs#L1130
        schema = SchemaBuilder().add_text_field("text", stored=True).build()

        index = Index(schema)
        index.config_reader(reload_policy="Manual")

        writer = index.writer()

        for _ in range(100):
            doc = Document()
            doc.add_text("text", "a")

            writer.add_document(doc)

        writer.commit()

        for _ in range(100):
            doc = Document()
            doc.add_text("text", "a")

            writer.add_document(doc)

        # This should create 8 segments and trigger a merge.
        writer.commit()
        writer.wait_merging_threads()

        # Accessing the writer again should result in an error.
        with pytest.raises(RuntimeError):
            writer.wait_merging_threads()

        index.reload()

        query = index.parse_query("a")
        searcher = index.searcher()
        result = searcher.search(query, limit=500, count=True)
        assert result.count == 200

        assert searcher.num_segments < 8

    def test_doc_from_dict_numeric_validation(self):
        schema = (
            SchemaBuilder()
            .add_unsigned_field("unsigned")
            .add_integer_field("signed")
            .add_float_field("float")
            .build()
        )

        good = Document.from_dict(
            {"unsigned": 1000, "signed": -5, "float": 0.4},
            schema,
        )

        good = Document.from_dict(
            {"unsigned": 1000, "signed": -5, "float": 0.4},
            schema,
        )

        with pytest.raises(ValueError):
            bad = Document.from_dict(
                {"unsigned": -50, "signed": -5, "float": 0.4},
                schema,
            )

        with pytest.raises(ValueError):
            bad = Document.from_dict(
                {"unsigned": 1000, "signed": 50.4, "float": 0.4},
                schema,
            )

        with pytest.raises(ValueError):
            bad = Document.from_dict(
                {
                    "unsigned": 1000,
                    "signed": -5,
                    "float": "bad_string",
                },
                schema,
            )

        with pytest.raises(ValueError):
            bad = Document.from_dict(
                {
                    "unsigned": [1000, -50],
                    "signed": -5,
                    "float": 0.4,
                },
                schema,
            )

        with pytest.raises(ValueError):
            bad = Document.from_dict(
                {
                    "unsigned": 1000,
                    "signed": [-5, 150, -3.14],
                    "float": 0.4,
                },
                schema,
            )

    def test_doc_from_dict_bytes_validation(self):
        schema = SchemaBuilder().add_bytes_field("bytes").build()

        good = Document.from_dict({"bytes": b"hello"}, schema)
        good = Document.from_dict({"bytes": [[1, 2, 3], [4, 5, 6]]}, schema)
        good = Document.from_dict({"bytes": [1, 2, 3]}, schema)

        with pytest.raises(ValueError):
            bad = Document.from_dict({"bytes": [1, 2, 256]}, schema)

        with pytest.raises(ValueError):
            bad = Document.from_dict({"bytes": "hello"}, schema)

        with pytest.raises(ValueError):
            bad = Document.from_dict({"bytes": [1024, "there"]}, schema)

    def test_doc_from_dict_ip_addr_validation(self):
        schema = SchemaBuilder().add_ip_addr_field("ip").build()

        good = Document.from_dict({"ip": "127.0.0.1"}, schema)
        good = Document.from_dict({"ip": "::1"}, schema)

        with pytest.raises(ValueError):
            bad = Document.from_dict({"ip": 12309812348}, schema)

        with pytest.raises(ValueError):
            bad = Document.from_dict({"ip": "256.100.0.1"}, schema)

        with pytest.raises(ValueError):
            bad = Document.from_dict(
                {"ip": "1234:5678:9ABC:DEF0:1234:5678:9ABC:DEF0:1234"}, schema
            )

        with pytest.raises(ValueError):
            bad = Document.from_dict(
                {"ip": "1234:5678:9ABC:DEF0:1234:5678:9ABC:GHIJ"}, schema
            )

    def test_doc_from_dict_json_validation(self):
        # Test implicit JSON
        good = Document.from_dict({"dict": {"hello": "world"}})

        schema = SchemaBuilder().add_json_field("json").build()

        good = Document.from_dict({"json": {}}, schema)
        good = Document.from_dict({"json": {"hello": "world"}}, schema)
        good = Document.from_dict(
            {"nested": {"hello": ["world", "!"]}, "numbers": [1, 2, 3]}, schema
        )

        list_of_jsons = [
            {"hello": "world"},
            {"nested": {"hello": ["world", "!"]}, "numbers": [1, 2, 3]},
        ]
        good = Document.from_dict({"json": list_of_jsons}, schema)

        good = Document.from_dict({"json": json.dumps(list_of_jsons[1])}, schema)

        with pytest.raises(ValueError):
            bad = Document.from_dict({"json": 123}, schema)

        with pytest.raises(ValueError):
            bad = Document.from_dict({"json": "hello"}, schema)

    def test_search_result_eq(self, ram_index, spanish_index):
        eng_index = ram_index
        eng_query = eng_index.parse_query("sea whale", ["title", "body"])

        esp_index = spanish_index
        esp_query = esp_index.parse_query("vieja", ["title", "body"])

        eng_result1 = eng_index.searcher().search(eng_query, 10)
        eng_result2 = eng_index.searcher().search(eng_query, 10)
        esp_result = esp_index.searcher().search(esp_query, 10)

        assert eng_result1 == eng_result2
        assert eng_result1 != esp_result
        assert eng_result2 != esp_result

    def test_search_result_pickle(self, ram_index):
        index = ram_index
        query = index.parse_query("sea whale", ["title", "body"])

        orig = index.searcher().search(query, 10)
        pickled = pickle.loads(pickle.dumps(orig))

        assert orig == pickled

    def test_delete_all_documents(self, ram_index):
        index = ram_index
        writer = index.writer()
        writer.delete_all_documents()
        writer.commit()

        index.reload()
        query = index.parse_query("sea whale", ["title", "body"])
        result = index.searcher().search(query, 10)

        assert len(result.hits) == 0


class TestUpdateClass(object):
    def test_delete_update(self, ram_index):
        query = ram_index.parse_query("Frankenstein", ["title"])
        result = ram_index.searcher().search(query, 10)
        assert len(result.hits) == 1

        writer = ram_index.writer()

        with pytest.raises(ValueError):
            writer.delete_documents("fake_field", "frankenstein")

        with pytest.raises(ValueError):
            writer.delete_documents("title", b"frankenstein")

        writer.delete_documents("title", "frankenstein")
        writer.commit()
        ram_index.reload()

        result = ram_index.searcher().search(query)
        assert len(result.hits) == 0


class TestFromDiskClass(object):
    def test_opens_from_dir_invalid_schema(self, dir_index):
        invalid_schema = SchemaBuilder().add_text_field("🐱").build()
        index_dir, _ = dir_index
        with pytest.raises(ValueError):
            Index(invalid_schema, str(index_dir), reuse=True)

    def test_opens_from_dir(self, dir_index):
        index_dir, _ = dir_index

        index = Index(schema(), str(index_dir), reuse=True)
        assert index.searcher().num_docs == 3

    def test_create_readers(self):
        # not sure what is the point of this test.
        idx = Index(schema())
        idx.config_reader("Manual", 4)
        assert idx.searcher().num_docs == 0
        # by default this is manual mode
        writer = idx.writer(30000000, 1)
        writer.add_document(Document(title="mytitle", body="mybody"))
        writer.commit()
        assert idx.searcher().num_docs == 0
        # Manual is the default setting.
        # In this case, change are reflected only when
        # the index is manually reloaded.
        idx.reload()
        assert idx.searcher().num_docs == 1
        idx.config_reader("OnCommit", 4)
        writer.add_document(Document(title="mytitle2", body="mybody2"))
        writer.commit()
        import time

        for i in range(50):
            # The index should be automatically reloaded.
            # Wait for at most 5s for it to happen.
            time.sleep(0.1)
            if idx.searcher().num_docs == 2:
                return
        assert False


class TestSearcher(object):
    def test_searcher_repr(self, ram_index, ram_index_numeric_fields):
        assert repr(ram_index.searcher()) == "Searcher(num_docs=3, num_segments=1)"
        assert (
            repr(ram_index_numeric_fields.searcher())
            == "Searcher(num_docs=2, num_segments=1)"
        )


class TestDocument(object):
    def test_document(self):
        doc = tantivy.Document(name="Bill", reference=[1, 2])
        assert doc["reference"] == [1, 2]
        assert doc["name"] == ["Bill"]
        assert doc.get_first("name") == "Bill"
        assert doc.get_first("reference") == 1
        assert doc.to_dict() == {"name": ["Bill"], "reference": [1, 2]}

    def test_document_with_date(self):
        date = datetime.datetime(2019, 8, 12, 13, 0, 0)
        doc = tantivy.Document(name="Bill", date=date)
        assert doc["date"][0] == date

    def test_document_repr(self):
        doc = tantivy.Document(name="Bill", reference=[1, 2])
        assert repr(doc) == "Document(name=[Bill],reference=[1,2])"

    def test_document_repr_utf8(self):
        doc = tantivy.Document(name="野菜食べないとやばい", reference=[1, 2])
        assert repr(doc) == "Document(name=[野菜食べないとやばい],reference=[1,2])"

    def test_document_with_facet(self):
        doc = tantivy.Document()
        facet = tantivy.Facet.from_string("/europe/france")
        doc.add_facet("facet", facet)
        assert doc["facet"][0].to_path() == ["europe", "france"]
        doc = tantivy.Document()
        facet = tantivy.Facet.from_string("/asia\\/oceania/fiji")
        doc.add_facet("facet", facet)
        assert doc["facet"][0].to_path() == ["asia/oceania", "fiji"]
        assert doc["facet"][0].to_path_str() == "/asia\\/oceania/fiji"
        assert repr(doc["facet"][0]) == "Facet(/asia\\/oceania/fiji)"
        doc = tantivy.Document(facet=facet)
        assert doc["facet"][0].to_path() == ["asia/oceania", "fiji"]

    def test_document_eq(self):
        doc1 = tantivy.Document(name="Bill", reference=[1, 2])
        doc2 = tantivy.Document.from_dict({"name": "Bill", "reference": [1, 2]})
        doc3 = tantivy.Document(name="Bob", reference=[3, 4])

        assert doc1 == doc2
        assert doc1 != doc3
        assert doc2 != doc3

    def test_document_copy(self):
        doc1 = tantivy.Document(name="Bill", reference=[1, 2])
        doc2 = copy.copy(doc1)
        doc3 = copy.deepcopy(doc2)

        assert doc1 == doc2
        assert doc1 == doc3
        assert doc2 == doc3

    def test_document_pickle(self):
        orig = Document()
        orig.add_unsigned("unsigned", 1)
        orig.add_integer("integer", 5)
        orig.add_float("float", 1.0)
        orig.add_date("birth", datetime.datetime(2019, 8, 12, 13, 0, 5))
        orig.add_text("title", "hello world!")
        orig.add_json("json", '{"a": 1, "b": 2}')
        orig.add_bytes("bytes", b"abc")

        facet = tantivy.Facet.from_string("/europe/france")
        orig.add_facet("facet", facet)

        pickled = pickle.loads(pickle.dumps(orig))

        assert orig == pickled


class TestJsonField:
    def test_query_from_json_field(self):
        schema = (
            SchemaBuilder()
            .add_json_field(
                "attributes",
                stored=True,
                tokenizer_name="default",
                index_option="position",
            )
            .build()
        )

        index = Index(schema)

        writer = index.writer()

        doc = Document()
        doc.add_json(
            "attributes",
            """{
                "order":1.1,
                "target": "submit-button",
                "cart": {"product_id": 103},
                "description": "the best vacuum cleaner ever"
            }""",
        )

        writer.add_document(doc)

        doc = Document()
        doc.add_json(
            "attributes",
            {
                "order": 1.2,
                "target": "submit-button",
                "cart": {"product_id": 133},
                "description": "das keyboard",
            },
        )

        writer.add_document(doc)

        writer.commit()
        index.reload()

        query = index.parse_query("target:submit-button", ["attributes"])
        result = index.searcher().search(query, 2)
        assert len(result.hits) == 2

        query = index.parse_query("target:submit", ["attributes"])
        result = index.searcher().search(query, 2)
        assert len(result.hits) == 2

        query = index.parse_query("order:1.1", ["attributes"])
        result = index.searcher().search(query, 2)
        assert len(result.hits) == 1

        # query = index.parse_query_for_attributes("cart.product_id:103")
        # result = index.searcher().search(query, 1)
        # assert len(result.hits) == 1

        # query = index.parse_query_for_attributes(
        #     "target:submit-button AND cart.product_id:133"
        # )
        # result = index.searcher().search(query, 2)
        # assert len(result.hits) == 1


@pytest.mark.parametrize("bytes_kwarg", [True, False])
@pytest.mark.parametrize(
    "bytes_payload",
    [
        b"abc",
        bytearray(b"abc"),
        memoryview(b"abc"),
        BytesIO(b"abc").read(),
        BytesIO(b"abc").getbuffer(),
    ],
)
def test_bytes(bytes_kwarg, bytes_payload):
    schema = SchemaBuilder().add_bytes_field("embedding").build()
    index = Index(schema)
    writer = index.writer()

    if bytes_kwarg:
        doc = Document(id=1, embedding=bytes_payload)
    else:
        doc = Document(id=1)
        doc.add_bytes("embedding", bytes_payload)

    writer.add_document(doc)
    writer.commit()
    index.reload()


def test_schema_eq():
    schema1 = schema()
    schema2 = schema()
    schema3 = schema_numeric_fields()

    assert schema1 == schema2
    assert schema1 != schema3
    assert schema2 != schema3


def test_facet_eq():
    facet1 = tantivy.Facet.from_string("/europe/france")
    facet2 = tantivy.Facet.from_string("/europe/france")
    facet3 = tantivy.Facet.from_string("/europe/germany")

    assert facet1 == facet2
    assert facet1 != facet3
    assert facet2 != facet3


def test_schema_pickle():
    orig = (
        SchemaBuilder()
        .add_integer_field("id", stored=True, indexed=True)
        .add_unsigned_field("unsigned")
        .add_float_field("rating", stored=True, indexed=True)
        .add_text_field("body", stored=True)
        .add_date_field("date")
        .add_json_field("json")
        .add_bytes_field("bytes")
        .build()
    )

    pickled = pickle.loads(pickle.dumps(orig))

    assert orig == pickled


def test_facet_pickle():
    orig = tantivy.Facet.from_string("/europe/france")
    pickled = pickle.loads(pickle.dumps(orig))

    assert orig == pickled


def test_doc_address_pickle():
    orig = tantivy.DocAddress(42, 123)
    pickled = pickle.loads(pickle.dumps(orig))

    assert orig == pickled


class TestSnippets(object):
    def test_document_snippet(self, dir_index):
        index_dir, _ = dir_index
        doc_schema = schema()
        index = Index(doc_schema, str(index_dir))
        query = index.parse_query("sea whale", ["title", "body"])
        searcher = index.searcher()
        result = searcher.search(query)
        assert len(result.hits) == 1

        snippet_generator = SnippetGenerator.create(
            searcher, query, doc_schema, "title"
        )

        for score, doc_address in result.hits:
            doc = searcher.doc(doc_address)
            snippet = snippet_generator.snippet_from_doc(doc)
            highlights = snippet.highlighted()
            assert len(highlights) == 1
            first = highlights[0]
            assert first.start == 20
            assert first.end == 23
            html_snippet = snippet.to_html()
<<<<<<< HEAD
            assert html_snippet == "The Old Man and the <b>Sea</b>"
=======
            assert html_snippet == "The Old Man and the <b>Sea</b>"


class TestQuery(object):
    def test_term_query(self, ram_index):
        index = ram_index
        query = Query.term_query(index.schema, "title", "sea")

        result = index.searcher().search(query, 10)
        assert len(result.hits) == 1
        _, doc_address = result.hits[0]
        searched_doc = index.searcher().doc(doc_address)
        assert searched_doc["title"] == ["The Old Man and the Sea"]

    def test_term_set_query(self, ram_index):
        index = ram_index

        # Should match 1 document that contains both terms
        terms = ["old", "man"]
        query = Query.term_set_query(index.schema, "title", terms)
        result = index.searcher().search(query, 10)
        assert len(result.hits) == 1
        _, doc_address = result.hits[0]
        searched_doc = index.searcher().doc(doc_address)
        assert searched_doc["title"] == ["The Old Man and the Sea"]

        # Should not match any document since the term does not exist in the index
        terms = ["a long term that does not exist in the index"]
        query = Query.term_set_query(index.schema, "title", terms)
        result = index.searcher().search(query, 10)
        assert len(result.hits) == 0

        # Should not match any document when the terms list is empty
        terms = []
        query = Query.term_set_query(index.schema, "title", terms)
        result = index.searcher().search(query, 10)
        assert len(result.hits) == 0

        # Should fail to create the query due to the invalid list object in the terms list
        with pytest.raises(ValueError, match = r"Can't create a term for Field `title` with value `\[\]`"):
            terms = ["old", [], "man"]
            query = Query.term_set_query(index.schema, "title", terms)

    def test_all_query(self, ram_index):
        index = ram_index
        query = Query.all_query()

        result = index.searcher().search(query, 10)
        assert len(result.hits) == 3

    def test_phrase_query(self, ram_index):
        index = ram_index
        searcher = index.searcher()

        query = Query.phrase_query(index.schema, "title", ["old", "man"])
        # should match the title "The Old Man and the Sea"
        result = searcher.search(query, 10)
        assert len(result.hits) == 1

        query = Query.phrase_query(index.schema, "title", ["man", "old"])
        # sholdn't match any document
        result = searcher.search(query, 10)
        assert len(result.hits) == 0

        query = Query.phrase_query(index.schema, "title", [(1, "man"), (0, "old")])
        # should match "The Old Man and the Sea" with the given offsets
        result = searcher.search(query, 10)
        assert len(result.hits) == 1

        query = Query.phrase_query(index.schema, "title", ["man", "sea"])
        # sholdn't match any document with default slop 0.
        result = searcher.search(query, 10)
        assert len(result.hits) == 0

        query = Query.phrase_query(index.schema, "title", ["man", "sea"], slop=2)
        # should match the title "The Old Man and the Sea" with slop 2.
        result = searcher.search(query, 10)
        assert len(result.hits) == 1

        with pytest.raises(ValueError, match = "words must not be empty."):
            Query.phrase_query(index.schema, "title", [])

    def test_fuzzy_term_query(self, ram_index):
        index = ram_index
        query = Query.fuzzy_term_query(index.schema, "title", "ice")
        # the query "ice" should match "mice"
        result = index.searcher().search(query, 10)
        assert len(result.hits) == 1
        _, doc_address = result.hits[0]
        searched_doc = index.searcher().doc(doc_address)
        assert searched_doc["title"] == ["Of Mice and Men"]

        query = Query.fuzzy_term_query(index.schema, "title", "mna")
        # the query "mna" should match "man" since the default transposition cost is 1.
        result = index.searcher().search(query, 10)
        assert len(result.hits) == 1
        titles = set()
        for _, doc_address in result.hits:
            titles.update(index.searcher().doc(doc_address)["title"])
        assert titles == {"The Old Man and the Sea"}

        query = Query.fuzzy_term_query(index.schema, "title", "mna", transposition_cost_one=False)
        # the query "mna" should not match any doc since the default distance is 1 and transposition cost is set to 2.
        result = index.searcher().search(query, 10)
        assert len(result.hits) == 0

        query = Query.fuzzy_term_query(index.schema, "title", "mna", distance=2, transposition_cost_one=False)
        # the query "mna" should match both "man" and "men" since distance is set to 2.
        result = index.searcher().search(query, 10)
        assert len(result.hits) == 2
        titles = set()
        for _, doc_address in result.hits:
            titles.update(index.searcher().doc(doc_address)["title"])
        assert titles == {"The Old Man and the Sea", "Of Mice and Men"}

        query = Query.fuzzy_term_query(index.schema, "title", "fraken")
        # the query "fraken" should not match any doc.
        result = index.searcher().search(query, 10)
        assert len(result.hits) == 0

        query = Query.fuzzy_term_query(index.schema, "title", "fraken", prefix=True)
        # the query "fraken" should match "franken", the prefix of "frankenstein", with edit distance 1.
        result = index.searcher().search(query, 10)
        assert len(result.hits) == 1
        titles = set()
        for _, doc_address in result.hits:
            titles.update(index.searcher().doc(doc_address)["title"])
        assert titles == {"Frankenstein", "The Modern Prometheus"}

    def test_boolean_query(self, ram_index):
        index = ram_index
        query1 = Query.fuzzy_term_query(index.schema, "title", "ice")
        query2 = Query.fuzzy_term_query(index.schema, "title", "mna")
        query = Query.boolean_query([
            (Occur.Must, query1), 
            (Occur.Must, query2)
        ])

        # no document should match both queries
        result = index.searcher().search(query, 10)
        assert len(result.hits) == 0

        query = Query.boolean_query([
            (Occur.Should, query1), 
            (Occur.Should, query2)
        ])

        # two documents should match, one for each query
        result = index.searcher().search(query, 10)
        assert len(result.hits) == 2

        titles = set()
        for _, doc_address in result.hits:
            titles.update(index.searcher().doc(doc_address)["title"])
        assert (
            "The Old Man and the Sea" in titles and  
            "Of Mice and Men" in titles
        )

        query = Query.boolean_query([
            (Occur.MustNot, query1), 
            (Occur.Must, query1)
        ])

        # must not should take precedence over must
        result = index.searcher().search(query, 10)
        assert len(result.hits) == 0

        query = Query.boolean_query((
            (Occur.Should, query1), 
            (Occur.Should, query2)
        ))

        # the Vec signature should fit the tuple signature
        result = index.searcher().search(query, 10)
        assert len(result.hits) == 2

        # test invalid queries
        with pytest.raises(ValueError, match = "expected tuple of length 2, but got tuple of length 3"):
            Query.boolean_query([
                (Occur.Must, Occur.Must, query1),
            ])

        # test swapping the order of the tuple
        with pytest.raises(TypeError, match = r"'Query' object cannot be converted to 'Occur'"):
            Query.boolean_query([
                (query1, Occur.Must),
            ])

    def test_disjunction_max_query(self, ram_index):
        index = ram_index

        # query1 should match the doc: "The Old Man and the Sea"
        query1 = Query.term_query(index.schema, "title", "sea")
        # query2 should matches the doc: "Of Mice and Men"
        query2 = Query.term_query(index.schema, "title", "mice")
        # the disjunction max query should match both docs.
        query = Query.disjunction_max_query([query1, query2])

        result = index.searcher().search(query, 10)
        assert len(result.hits) == 2

        # the disjunction max query should also take a tie_breaker parameter
        query = Query.disjunction_max_query([query1, query2], tie_breaker=0.5)
        result = index.searcher().search(query, 10)
        assert len(result.hits) == 2

        with pytest.raises(TypeError, match = r"'str' object cannot be converted to 'Query'"):
            query = Query.disjunction_max_query([query1, "not a query"], tie_breaker=0.5)


    def test_boost_query(self, ram_index):
        index = ram_index
        query1 = Query.term_query(index.schema, "title", "sea")
        boosted_query = Query.boost_query(query1, 2.0)

        # Normal boost query
        assert (
            repr(boosted_query)
            == """Query(Boost(query=TermQuery(Term(field=0, type=Str, "sea")), boost=2))"""
        )

        query2 = Query.fuzzy_term_query(index.schema, "title", "ice")
        combined_query = Query.boolean_query([
            (Occur.Should, boosted_query), 
            (Occur.Should, query2)
        ])
        boosted_query = Query.boost_query(combined_query, 2.0)

        # Boosted boolean query
        assert (
            repr(boosted_query)
            == """Query(Boost(query=BooleanQuery { subqueries: [(Should, Boost(query=TermQuery(Term(field=0, type=Str, "sea")), boost=2)), (Should, FuzzyTermQuery { term: Term(field=0, type=Str, "ice"), distance: 1, transposition_cost_one: true, prefix: false })] }, boost=2))"""
        )

        boosted_query = Query.boost_query(query1, 0.1)

        # Check for decimal boost values
        assert(
            repr(boosted_query)
            == """Query(Boost(query=TermQuery(Term(field=0, type=Str, "sea")), boost=0.1))"""
        )

        boosted_query = Query.boost_query(query1, 0.0)

        # Check for zero boost values
        assert(
            repr(boosted_query)
            == """Query(Boost(query=TermQuery(Term(field=0, type=Str, "sea")), boost=0))"""
        )
        result = index.searcher().search(boosted_query, 10)
        for _score, _ in result.hits:
            # the score should be 0.0
            assert _score == pytest.approx(0.0)  

        boosted_query = Query.boost_query(
            Query.boost_query(
                query1, 0.1
            ), 0.1
        )

        # Check for nested boost queries
        assert(
            repr(boosted_query)
            == """Query(Boost(query=Boost(query=TermQuery(Term(field=0, type=Str, "sea")), boost=0.1), boost=0.1))"""
        )
        result = index.searcher().search(boosted_query, 10)
        for _score, _ in result.hits:
            # the score should be very small, due to 
            # the unknown score of BM25, we can only check for the relative difference
            assert _score == pytest.approx(0.01, rel = 1)  


        boosted_query = Query.boost_query(
            query1, -0.1
        )

        # Check for negative boost values
        assert(
            repr(boosted_query)
            == """Query(Boost(query=TermQuery(Term(field=0, type=Str, "sea")), boost=-0.1))"""
        )

        result = index.searcher().search(boosted_query, 10)
        # Even with a negative boost, the query should still match the document
        assert len(result.hits) == 1
        titles = set()
        for _score, doc_address in result.hits:

            # the score should be negative
            assert _score < 0
            titles.update(index.searcher().doc(doc_address)["title"])
        assert titles == {"The Old Man and the Sea"}

        # wrong query type
        with pytest.raises(TypeError, match = r"'int' object cannot be converted to 'Query'"):
            Query.boost_query(1, 0.1)

        # wrong boost type
        with pytest.raises(TypeError, match = r"argument 'boost': must be real number, not str"):
            Query.boost_query(query1, "0.1")
        
        # no boost type error
        with pytest.raises(TypeError, match = r"Query.boost_query\(\) missing 1 required positional argument: 'boost'"):
            Query.boost_query(query1)


    def test_regex_query(self, ram_index):
        index = ram_index

        query = Query.regex_query(index.schema, "body", "fish")
        result = index.searcher().search(query, 10)
        assert len(result.hits) == 1
        _, doc_address = result.hits[0]
        searched_doc = index.searcher().doc(doc_address)
        assert searched_doc["title"] == ["The Old Man and the Sea"]

        query = Query.regex_query(index.schema, "title", "(?:man|men)")
        result = index.searcher().search(query, 10)
        assert len(result.hits) == 2
        _, doc_address = result.hits[0]
        searched_doc = index.searcher().doc(doc_address)
        assert searched_doc["title"] == ["The Old Man and the Sea"]
        _, doc_address = result.hits[1]
        searched_doc = index.searcher().doc(doc_address)
        assert searched_doc["title"] == ["Of Mice and Men"]

        # unknown field in the schema
        with pytest.raises(
            ValueError, match="Field `unknown_field` is not defined in the schema."
        ):
            Query.regex_query(index.schema, "unknown_field", "fish")

        # invalid regex pattern
        with pytest.raises(
            ValueError, match=r"An invalid argument was passed"
        ):
            Query.regex_query(index.schema, "body", "fish(")

    def test_more_like_this_query(self, ram_index):
        index = ram_index

        # first, search the target doc
        query = Query.term_query(index.schema, "title", "man")
        result = index.searcher().search(query, 1)
        _, doc_address = result.hits[0]
        searched_doc = index.searcher().doc(doc_address)
        assert searched_doc["title"] == ["The Old Man and the Sea"]

        # construct the default MLT Query
        mlt_query = Query.more_like_this_query(doc_address)
        assert (
            repr(mlt_query)
            == "Query(MoreLikeThisQuery { mlt: MoreLikeThis { min_doc_frequency: Some(5), max_doc_frequency: None, min_term_frequency: Some(2), max_query_terms: Some(25), min_word_length: None, max_word_length: None, boost_factor: Some(1.0), stop_words: [] }, target: DocumentAddress(DocAddress { segment_ord: 0, doc_id: 0 }) })"
        )
        result = index.searcher().search(mlt_query, 10)
        assert len(result.hits) == 0

        # construct a fine-tuned MLT Query
        mlt_query = Query.more_like_this_query(
            doc_address,
            min_doc_frequency=2,
            max_doc_frequency=10,
            min_term_frequency=1,
            max_query_terms=10,
            min_word_length=2,
            max_word_length=20,
            boost_factor=2.0,
            stop_words=["fish"])
        assert (
            repr(mlt_query)
            == "Query(MoreLikeThisQuery { mlt: MoreLikeThis { min_doc_frequency: Some(2), max_doc_frequency: Some(10), min_term_frequency: Some(1), max_query_terms: Some(10), min_word_length: Some(2), max_word_length: Some(20), boost_factor: Some(2.0), stop_words: [\"fish\"] }, target: DocumentAddress(DocAddress { segment_ord: 0, doc_id: 0 }) })"
        )
        result = index.searcher().search(mlt_query, 10)
        assert len(result.hits) > 0
    def test_const_score_query(self, ram_index):
        index = ram_index

        query = Query.regex_query(index.schema, "body", "fish")
        const_score_query = Query.const_score_query(
            query, score = 1.0
        )
        result = index.searcher().search(const_score_query, 10)
        assert len(result.hits) == 1
        score, _ = result.hits[0]
        # the score should be 1.0
        assert score == pytest.approx(1.0)
        
        const_score_query = Query.const_score_query(
            Query.const_score_query(
                query, score = 1.0
            ), score = 0.5
        )
        
        result = index.searcher().search(const_score_query, 10)
        assert len(result.hits) == 1
        score, _ = result.hits[0]
        # nested const score queries should retain the 
        # score of the outer query
        assert score == pytest.approx(0.5)
        
        # wrong score type
        with pytest.raises(TypeError, match = r"argument 'score': must be real number, not str"):
            Query.const_score_query(query, "0.1")

    def test_range_query_numerics(self, ram_index_numeric_fields):
        index = ram_index_numeric_fields
        
        # test integer field including both bounds
        query = Query.range_query(index.schema, "id", FieldType.Integer, 1, 2)
        result = index.searcher().search(query, 10)
        assert len(result.hits) == 2
        
        # test integer field excluding the lower bound
        query = Query.range_query(index.schema, "id", FieldType.Integer, 1, 2, include_lower=False)
        result = index.searcher().search(query, 10)
        assert len(result.hits) == 1
        _, doc_address = result.hits[0]
        searched_doc = index.searcher().doc(doc_address)
        assert searched_doc["id"][0] == 2

        # test float field including both bounds
        query = Query.range_query(index.schema, "rating", FieldType.Float, 3.5, 4.0)
        result = index.searcher().search(query, 10)
        assert len(result.hits) == 1
        _, doc_address = result.hits[0]
        searched_doc = index.searcher().doc(doc_address)
        assert searched_doc["id"][0] == 1
        
        # test float field excluding the lower bound
        query = Query.range_query(index.schema, "rating", FieldType.Float, 3.5, 4.0, include_lower=False)
        result = index.searcher().search(query, 10)
        assert len(result.hits) == 0
        
        # test float field excluding the upper bound
        query = Query.range_query(index.schema, "rating", FieldType.Float, 3.0, 3.5, include_upper=False)
        result = index.searcher().search(query, 10)
        assert len(result.hits) == 0
        
        # test if the lower bound is greater than the upper bound
        query = Query.range_query(index.schema, "rating", FieldType.Float, 4.0, 3.5)
        result = index.searcher().search(query, 10)
        assert len(result.hits) == 0
        
    def test_range_query_dates(self, ram_index_with_date_field):
        index = ram_index_with_date_field
        
        # test date field including both bounds
        query = Query.range_query(
            index.schema, 
            "date", 
            FieldType.Date, 
            datetime.datetime(2020, 1, 1), 
            datetime.datetime(2022, 1, 1)
        )
        result = index.searcher().search(query, 10)
        assert len(result.hits) == 2
        
        # test date field excluding the lower bound
        query = Query.range_query(
            index.schema, "date", 
            FieldType.Date, 
            datetime.datetime(2020, 1, 1), 
            datetime.datetime(2021, 1, 1), 
            include_lower=False
        )
        result = index.searcher().search(query, 10)
        assert len(result.hits) == 1
        
        # test date field excluding the upper bound
        query = Query.range_query(
            index.schema, 
            "date", 
            FieldType.Date, 
            datetime.datetime(2020, 1, 1), 
            datetime.datetime(2021, 1, 1), 
            include_upper=False
        )
        result = index.searcher().search(query, 10)
        assert len(result.hits) == 0
    
    def test_range_query_ip_addrs(self, ram_index_with_ip_addr_field):
        index = ram_index_with_ip_addr_field
        
        # test ip address field including both bounds
        query = Query.range_query(
            index.schema, 
            "ip_addr", 
            FieldType.IpAddr, 
            "10.0.0.0",
            "10.0.255.255"
        )
        result = index.searcher().search(query, 10)
        assert len(result.hits) == 1
        
        query = Query.range_query(
            index.schema, 
            "ip_addr", 
            FieldType.IpAddr, 
            "0.0.0.0",
            "255.255.255.255"
        )
        result = index.searcher().search(query, 10)
        assert len(result.hits) == 2
        
        # test ip address field excluding the lower bound
        query = Query.range_query(
            index.schema, 
            "ip_addr", 
            FieldType.IpAddr, 
            "10.0.0.1",
            "10.0.0.255",
            include_lower=False
        )
        
        result = index.searcher().search(query, 10)
        assert len(result.hits) == 0
        
        # test ip address field excluding the upper bound
        query = Query.range_query(
            index.schema, 
            "ip_addr", 
            FieldType.IpAddr, 
            "127.0.0.0",
            "127.0.0.1",
            include_upper=False
        )
        result = index.searcher().search(query, 10)
        assert len(result.hits) == 0
        
        # test loopback address
        query = Query.range_query(
            index.schema, 
            "ip_addr", 
            FieldType.IpAddr, 
            "::1",
            "::1"
        )
        result = index.searcher().search(query, 10)
        assert len(result.hits) == 1
    
    def test_range_query_invalid_types(
        self, 
        ram_index, 
        ram_index_numeric_fields, 
        ram_index_with_date_field, 
        ram_index_with_ip_addr_field
    ):
        index = ram_index
        query = Query.range_query(index.schema, "title", FieldType.Integer, 1, 2)
        with pytest.raises(ValueError, match="Create a range query of the type I64, when the field given was of type Str"):
            index.searcher().search(query, 10)
        
        index = ram_index_numeric_fields
        query = Query.range_query(index.schema, "id", FieldType.Float, 1.0, 2.0)
        with pytest.raises(ValueError, match="Create a range query of the type F64, when the field given was of type I64"):
            index.searcher().search(query, 10)
        
        index = ram_index_with_date_field
        query = Query.range_query(index.schema, "date", FieldType.Integer, 1, 2)
        with pytest.raises(ValueError, match="Create a range query of the type I64, when the field given was of type Date"):
            index.searcher().search(query, 10)
        
        index = ram_index_with_ip_addr_field
        query = Query.range_query(index.schema, "ip_addr", FieldType.Integer, 1, 2)
        with pytest.raises(ValueError, match="Create a range query of the type I64, when the field given was of type IpAddr"):
            index.searcher().search(query, 10)
    
    def test_range_query_unsupported_types(self, ram_index):
        index = ram_index
        with pytest.raises(ValueError, match="Text fields are not supported for range queries."):
            Query.range_query(index.schema, "title", FieldType.Text, 1, 2)
        
        with pytest.raises(ValueError, match="Json fields are not supported for range queries."):
            Query.range_query(index.schema, "title", FieldType.Json, 1, 2)
        
        with pytest.raises(ValueError, match="Bytes fields are not supported for range queries."):
            Query.range_query(index.schema, "title", FieldType.Bytes, 1, 2)
        
        with pytest.raises(ValueError, match="Facet fields are not supported for range queries."):
            Query.range_query(index.schema, "title", FieldType.Facet, 1, 2)
>>>>>>> 5680de67
<|MERGE_RESOLUTION|>--- conflicted
+++ resolved
@@ -3,208 +3,12 @@
 import copy
 import datetime
 import json
-<<<<<<< HEAD
-import tantivy
-import pickle
-import pytest
-import tantivy
-from tantivy import Document, Index, SchemaBuilder, SnippetGenerator
-
-
-def schema():
-    return (
-        SchemaBuilder()
-        .add_text_field("title", stored=True)
-        .add_text_field("body")
-        .build()
-    )
-
-
-def schema_numeric_fields():
-    return (
-        SchemaBuilder()
-        .add_integer_field("id", stored=True, indexed=True)
-        .add_float_field("rating", stored=True, indexed=True)
-        .add_boolean_field("is_good", stored=True, indexed=True)
-        .add_text_field("body", stored=True)
-        .build()
-    )
-
-
-def create_index(dir=None):
-    # assume all tests will use the same documents for now
-    # other methods may set up function-local indexes
-    index = Index(schema(), dir)
-    writer = index.writer(15_000_000, 1)
-
-    # 2 ways of adding documents
-    # 1
-    doc = Document()
-    # create a document instance
-    # add field-value pairs
-    doc.add_text("title", "The Old Man and the Sea")
-    doc.add_text(
-        "body",
-        (
-            "He was an old man who fished alone in a skiff in"
-            "the Gulf Stream and he had gone eighty-four days "
-            "now without taking a fish."
-        ),
-    )
-    writer.add_document(doc)
-    # 2 use the built-in json support
-    # keys need to coincide with field names
-    doc = Document.from_dict(
-        {
-            "title": "Of Mice and Men",
-            "body": (
-                "A few miles south of Soledad, the Salinas River drops "
-                "in close to the hillside bank and runs deep and "
-                "green. The water is warm too, for it has slipped "
-                "twinkling over the yellow sands in the sunlight "
-                "before reaching the narrow pool. On one side of the "
-                "river the golden foothill slopes curve up to the "
-                "strong and rocky Gabilan Mountains, but on the valley "
-                "side the water is lined with trees—willows fresh and "
-                "green with every spring, carrying in their lower leaf "
-                "junctures the debris of the winter’s flooding; and "
-                "sycamores with mottled, white, recumbent limbs and "
-                "branches that arch over the pool"
-            ),
-        }
-    )
-    writer.add_document(doc)
-    writer.add_json(
-        """{
-            "title": ["Frankenstein", "The Modern Prometheus"],
-            "body": "You will rejoice to hear that no disaster has accompanied the commencement of an enterprise which you have regarded with such evil forebodings.  I arrived here yesterday, and my first task is to assure my dear sister of my welfare and increasing confidence in the success of my undertaking."
-        }"""
-    )
-    writer.commit()
-    index.reload()
-    return index
-
-
-def create_index_with_numeric_fields(dir=None):
-    index = Index(schema_numeric_fields(), dir)
-    writer = index.writer(15_000_000, 1)
-
-    doc = Document()
-    doc.add_integer("id", 1)
-    doc.add_float("rating", 3.5)
-    doc.add_boolean("is_good", True)
-    doc.add_text(
-        "body",
-        (
-            "He was an old man who fished alone in a skiff in"
-            "the Gulf Stream and he had gone eighty-four days "
-            "now without taking a fish."
-        ),
-    )
-    writer.add_document(doc)
-    doc = Document.from_dict(
-        {
-            "id": 2,
-            "rating": 4.5,
-            "is_good": False,
-            "body": (
-                "A few miles south of Soledad, the Salinas River drops "
-                "in close to the hillside bank and runs deep and "
-                "green. The water is warm too, for it has slipped "
-                "twinkling over the yellow sands in the sunlight "
-                "before reaching the narrow pool. On one side of the "
-                "river the golden foothill slopes curve up to the "
-                "strong and rocky Gabilan Mountains, but on the valley "
-                "side the water is lined with trees—willows fresh and "
-                "green with every spring, carrying in their lower leaf "
-                "junctures the debris of the winter’s flooding; and "
-                "sycamores with mottled, white, recumbent limbs and "
-                "branches that arch over the pool"
-            ),
-        },
-    )
-    writer.add_document(doc)
-    writer.commit()
-    index.reload()
-    return index
-
-
-def spanish_schema():
-    return (
-        SchemaBuilder()
-        .add_text_field("title", stored=True, tokenizer_name="es_stem")
-        .add_text_field("body", tokenizer_name="es_stem")
-        .build()
-    )
-
-
-def create_spanish_index():
-    # assume all tests will use the same documents for now
-    # other methods may set up function-local indexes
-    index = Index(spanish_schema(), None)
-    writer = index.writer()
-
-    # 2 ways of adding documents
-    # 1
-    doc = Document()
-    # create a document instance
-    # add field-value pairs
-    doc.add_text("title", "El viejo y el mar")
-    doc.add_text(
-        "body",
-        (
-            "Era un viejo que pescaba solo en un bote en el Gulf Stream y hacía ochenta y cuatro días que no cogía un pez. "
-        ),
-    )
-    writer.add_document(doc)
-    # 2 use the built-in json support
-    # keys need to coincide with field names
-    doc = Document.from_dict(
-        {
-            "title": "De ratones y hombres",
-            "body": (
-                "Unas millas al sur de Soledad, el río Salinas se ahonda junto al margen de la ladera y fluye profundo y verde. Es tibia el agua, porque se ha deslizado chispeante sobre la arena amarilla y al calor del sol antes de llegar a la angosta laguna. A un lado del río, la dorada falda de la ladera se curva hacia arriba trepando hasta las montañas Gabilán, fuertes y rocosas, pero del lado del valle los árboles bordean la orilla: sauces frescos y verdes cada primavera, que en la s junturas más bajas de sus hojas muestran las consecuencias de la crecida invernal; y sicomoros de troncos veteados, blancos, recostados, y ramas quesear quean sobre el estanque"
-            ),
-        }
-    )
-    writer.add_document(doc)
-    writer.add_json(
-        """{
-            "title": ["Frankenstein", "El moderno Prometeo"],
-            "body": "Te alegrará saber que no ha ocurrido ningún percance al principio de una aventura que siempre consideraste cargada de malos presagios. Llegué aquí ayer, y mi primera tarea es asegurarle a mi querida hermana que me hallo perfectamente y que tengo una gran confianza en el éxito de mi empresa."
-        }"""
-    )
-    writer.commit()
-    index.reload()
-    return index
-
-
-@pytest.fixture()
-def dir_index(tmpdir):
-    return (tmpdir, create_index(str(tmpdir)))
-
-
-@pytest.fixture(scope="class")
-def ram_index():
-    return create_index()
-
-
-@pytest.fixture(scope="class")
-def ram_index_numeric_fields():
-    return create_index_with_numeric_fields()
-
-
-@pytest.fixture(scope="class")
-def spanish_index():
-    return create_spanish_index()
-=======
 import pickle
 import pytest
 
 import tantivy
 from conftest import schema, schema_numeric_fields
 from tantivy import Document, Index, SchemaBuilder, SnippetGenerator, Query, Occur, FieldType
->>>>>>> 5680de67
 
 
 class TestClass(object):
@@ -1052,9 +856,6 @@
             assert first.start == 20
             assert first.end == 23
             html_snippet = snippet.to_html()
-<<<<<<< HEAD
-            assert html_snippet == "The Old Man and the <b>Sea</b>"
-=======
             assert html_snippet == "The Old Man and the <b>Sea</b>"
 
 
@@ -1189,7 +990,7 @@
         query1 = Query.fuzzy_term_query(index.schema, "title", "ice")
         query2 = Query.fuzzy_term_query(index.schema, "title", "mna")
         query = Query.boolean_query([
-            (Occur.Must, query1), 
+            (Occur.Must, query1),
             (Occur.Must, query2)
         ])
 
@@ -1198,7 +999,7 @@
         assert len(result.hits) == 0
 
         query = Query.boolean_query([
-            (Occur.Should, query1), 
+            (Occur.Should, query1),
             (Occur.Should, query2)
         ])
 
@@ -1210,12 +1011,12 @@
         for _, doc_address in result.hits:
             titles.update(index.searcher().doc(doc_address)["title"])
         assert (
-            "The Old Man and the Sea" in titles and  
+            "The Old Man and the Sea" in titles and
             "Of Mice and Men" in titles
         )
 
         query = Query.boolean_query([
-            (Occur.MustNot, query1), 
+            (Occur.MustNot, query1),
             (Occur.Must, query1)
         ])
 
@@ -1224,7 +1025,7 @@
         assert len(result.hits) == 0
 
         query = Query.boolean_query((
-            (Occur.Should, query1), 
+            (Occur.Should, query1),
             (Occur.Should, query2)
         ))
 
@@ -1279,7 +1080,7 @@
 
         query2 = Query.fuzzy_term_query(index.schema, "title", "ice")
         combined_query = Query.boolean_query([
-            (Occur.Should, boosted_query), 
+            (Occur.Should, boosted_query),
             (Occur.Should, query2)
         ])
         boosted_query = Query.boost_query(combined_query, 2.0)
@@ -1308,7 +1109,7 @@
         result = index.searcher().search(boosted_query, 10)
         for _score, _ in result.hits:
             # the score should be 0.0
-            assert _score == pytest.approx(0.0)  
+            assert _score == pytest.approx(0.0)
 
         boosted_query = Query.boost_query(
             Query.boost_query(
@@ -1323,9 +1124,9 @@
         )
         result = index.searcher().search(boosted_query, 10)
         for _score, _ in result.hits:
-            # the score should be very small, due to 
+            # the score should be very small, due to
             # the unknown score of BM25, we can only check for the relative difference
-            assert _score == pytest.approx(0.01, rel = 1)  
+            assert _score == pytest.approx(0.01, rel = 1)
 
 
         boosted_query = Query.boost_query(
@@ -1356,7 +1157,7 @@
         # wrong boost type
         with pytest.raises(TypeError, match = r"argument 'boost': must be real number, not str"):
             Query.boost_query(query1, "0.1")
-        
+
         # no boost type error
         with pytest.raises(TypeError, match = r"Query.boost_query\(\) missing 1 required positional argument: 'boost'"):
             Query.boost_query(query1)
@@ -1442,32 +1243,32 @@
         score, _ = result.hits[0]
         # the score should be 1.0
         assert score == pytest.approx(1.0)
-        
+
         const_score_query = Query.const_score_query(
             Query.const_score_query(
                 query, score = 1.0
             ), score = 0.5
         )
-        
+
         result = index.searcher().search(const_score_query, 10)
         assert len(result.hits) == 1
         score, _ = result.hits[0]
-        # nested const score queries should retain the 
+        # nested const score queries should retain the
         # score of the outer query
         assert score == pytest.approx(0.5)
-        
+
         # wrong score type
         with pytest.raises(TypeError, match = r"argument 'score': must be real number, not str"):
             Query.const_score_query(query, "0.1")
 
     def test_range_query_numerics(self, ram_index_numeric_fields):
         index = ram_index_numeric_fields
-        
+
         # test integer field including both bounds
         query = Query.range_query(index.schema, "id", FieldType.Integer, 1, 2)
         result = index.searcher().search(query, 10)
         assert len(result.hits) == 2
-        
+
         # test integer field excluding the lower bound
         query = Query.range_query(index.schema, "id", FieldType.Integer, 1, 2, include_lower=False)
         result = index.searcher().search(query, 10)
@@ -1483,157 +1284,156 @@
         _, doc_address = result.hits[0]
         searched_doc = index.searcher().doc(doc_address)
         assert searched_doc["id"][0] == 1
-        
+
         # test float field excluding the lower bound
         query = Query.range_query(index.schema, "rating", FieldType.Float, 3.5, 4.0, include_lower=False)
         result = index.searcher().search(query, 10)
         assert len(result.hits) == 0
-        
+
         # test float field excluding the upper bound
         query = Query.range_query(index.schema, "rating", FieldType.Float, 3.0, 3.5, include_upper=False)
         result = index.searcher().search(query, 10)
         assert len(result.hits) == 0
-        
+
         # test if the lower bound is greater than the upper bound
         query = Query.range_query(index.schema, "rating", FieldType.Float, 4.0, 3.5)
         result = index.searcher().search(query, 10)
         assert len(result.hits) == 0
-        
+
     def test_range_query_dates(self, ram_index_with_date_field):
         index = ram_index_with_date_field
-        
+
         # test date field including both bounds
         query = Query.range_query(
-            index.schema, 
-            "date", 
-            FieldType.Date, 
-            datetime.datetime(2020, 1, 1), 
+            index.schema,
+            "date",
+            FieldType.Date,
+            datetime.datetime(2020, 1, 1),
             datetime.datetime(2022, 1, 1)
         )
         result = index.searcher().search(query, 10)
         assert len(result.hits) == 2
-        
+
         # test date field excluding the lower bound
         query = Query.range_query(
-            index.schema, "date", 
-            FieldType.Date, 
-            datetime.datetime(2020, 1, 1), 
-            datetime.datetime(2021, 1, 1), 
+            index.schema, "date",
+            FieldType.Date,
+            datetime.datetime(2020, 1, 1),
+            datetime.datetime(2021, 1, 1),
             include_lower=False
         )
         result = index.searcher().search(query, 10)
         assert len(result.hits) == 1
-        
+
         # test date field excluding the upper bound
         query = Query.range_query(
-            index.schema, 
-            "date", 
-            FieldType.Date, 
-            datetime.datetime(2020, 1, 1), 
-            datetime.datetime(2021, 1, 1), 
+            index.schema,
+            "date",
+            FieldType.Date,
+            datetime.datetime(2020, 1, 1),
+            datetime.datetime(2021, 1, 1),
             include_upper=False
         )
         result = index.searcher().search(query, 10)
         assert len(result.hits) == 0
-    
+
     def test_range_query_ip_addrs(self, ram_index_with_ip_addr_field):
         index = ram_index_with_ip_addr_field
-        
+
         # test ip address field including both bounds
         query = Query.range_query(
-            index.schema, 
-            "ip_addr", 
-            FieldType.IpAddr, 
+            index.schema,
+            "ip_addr",
+            FieldType.IpAddr,
             "10.0.0.0",
             "10.0.255.255"
         )
         result = index.searcher().search(query, 10)
         assert len(result.hits) == 1
-        
+
         query = Query.range_query(
-            index.schema, 
-            "ip_addr", 
-            FieldType.IpAddr, 
+            index.schema,
+            "ip_addr",
+            FieldType.IpAddr,
             "0.0.0.0",
             "255.255.255.255"
         )
         result = index.searcher().search(query, 10)
         assert len(result.hits) == 2
-        
+
         # test ip address field excluding the lower bound
         query = Query.range_query(
-            index.schema, 
-            "ip_addr", 
-            FieldType.IpAddr, 
+            index.schema,
+            "ip_addr",
+            FieldType.IpAddr,
             "10.0.0.1",
             "10.0.0.255",
             include_lower=False
         )
-        
-        result = index.searcher().search(query, 10)
-        assert len(result.hits) == 0
-        
+
+        result = index.searcher().search(query, 10)
+        assert len(result.hits) == 0
+
         # test ip address field excluding the upper bound
         query = Query.range_query(
-            index.schema, 
-            "ip_addr", 
-            FieldType.IpAddr, 
+            index.schema,
+            "ip_addr",
+            FieldType.IpAddr,
             "127.0.0.0",
             "127.0.0.1",
             include_upper=False
         )
         result = index.searcher().search(query, 10)
         assert len(result.hits) == 0
-        
+
         # test loopback address
         query = Query.range_query(
-            index.schema, 
-            "ip_addr", 
-            FieldType.IpAddr, 
+            index.schema,
+            "ip_addr",
+            FieldType.IpAddr,
             "::1",
             "::1"
         )
         result = index.searcher().search(query, 10)
         assert len(result.hits) == 1
-    
+
     def test_range_query_invalid_types(
-        self, 
-        ram_index, 
-        ram_index_numeric_fields, 
-        ram_index_with_date_field, 
+        self,
+        ram_index,
+        ram_index_numeric_fields,
+        ram_index_with_date_field,
         ram_index_with_ip_addr_field
     ):
         index = ram_index
         query = Query.range_query(index.schema, "title", FieldType.Integer, 1, 2)
         with pytest.raises(ValueError, match="Create a range query of the type I64, when the field given was of type Str"):
             index.searcher().search(query, 10)
-        
+
         index = ram_index_numeric_fields
         query = Query.range_query(index.schema, "id", FieldType.Float, 1.0, 2.0)
         with pytest.raises(ValueError, match="Create a range query of the type F64, when the field given was of type I64"):
             index.searcher().search(query, 10)
-        
+
         index = ram_index_with_date_field
         query = Query.range_query(index.schema, "date", FieldType.Integer, 1, 2)
         with pytest.raises(ValueError, match="Create a range query of the type I64, when the field given was of type Date"):
             index.searcher().search(query, 10)
-        
+
         index = ram_index_with_ip_addr_field
         query = Query.range_query(index.schema, "ip_addr", FieldType.Integer, 1, 2)
         with pytest.raises(ValueError, match="Create a range query of the type I64, when the field given was of type IpAddr"):
             index.searcher().search(query, 10)
-    
+
     def test_range_query_unsupported_types(self, ram_index):
         index = ram_index
         with pytest.raises(ValueError, match="Text fields are not supported for range queries."):
             Query.range_query(index.schema, "title", FieldType.Text, 1, 2)
-        
+
         with pytest.raises(ValueError, match="Json fields are not supported for range queries."):
             Query.range_query(index.schema, "title", FieldType.Json, 1, 2)
-        
+
         with pytest.raises(ValueError, match="Bytes fields are not supported for range queries."):
             Query.range_query(index.schema, "title", FieldType.Bytes, 1, 2)
-        
+
         with pytest.raises(ValueError, match="Facet fields are not supported for range queries."):
-            Query.range_query(index.schema, "title", FieldType.Facet, 1, 2)
->>>>>>> 5680de67
+            Query.range_query(index.schema, "title", FieldType.Facet, 1, 2)
[package]
name = "tantivy"
version = "0.25.0"
readme = "README.md"
authors = ["Damir Jelić <poljar@termina.org.uk>"]
edition = "2021"
license = "MIT"

[lib]
name = "tantivy"
crate-type = ["cdylib"]

[build-dependencies]
pyo3-build-config = "0.26.0"

[dependencies]
base64 = "0.22"
<<<<<<< HEAD
chrono = "0.4.41"
tantivy = "0.22.0"
itertools = "0.14.0"
futures = "0.3.31"
pythonize = "0.21.0"
serde = "1.0"
serde_json = "1.0.143"
fnv = "1.0.7"
unicode-properties = "0.1.3"
=======
chrono = "0.4.42"
tantivy = "0.25.0"
itertools = "0.14.0"
futures = "0.3.31"
pythonize = "0.26.0"
serde = "1.0"
serde_json = "1.0.143"
>>>>>>> b429107c

[dependencies.pyo3]
version = "0.26.0"
features = ["chrono", "extension-module"]<|MERGE_RESOLUTION|>--- conflicted
+++ resolved
@@ -15,17 +15,6 @@
 
 [dependencies]
 base64 = "0.22"
-<<<<<<< HEAD
-chrono = "0.4.41"
-tantivy = "0.22.0"
-itertools = "0.14.0"
-futures = "0.3.31"
-pythonize = "0.21.0"
-serde = "1.0"
-serde_json = "1.0.143"
-fnv = "1.0.7"
-unicode-properties = "0.1.3"
-=======
 chrono = "0.4.42"
 tantivy = "0.25.0"
 itertools = "0.14.0"
@@ -33,7 +22,8 @@
 pythonize = "0.26.0"
 serde = "1.0"
 serde_json = "1.0.143"
->>>>>>> b429107c
+fnv = "1.0.7"
+unicode-properties = "0.1.3"
 
 [dependencies.pyo3]
 version = "0.26.0"

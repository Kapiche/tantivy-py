--- conflicted
+++ resolved
@@ -59,11 +59,7 @@
           manylinux: auto
           target: ${{ matrix.platform }}
           command: build
-<<<<<<< HEAD
-          args: --release --sdist -o dist -i 3.12
-=======
           args: --release --sdist -o dist -i 3.9 3.10 3.11 3.12 3.13
->>>>>>> b429107c
 
       - name: Upload wheels
         uses: actions/upload-artifact@ea165f8d65b6e75b540449e92b4886f43607fa02  # 4.6.2
@@ -80,11 +76,7 @@
     strategy:
       matrix:
         target: [x64]
-<<<<<<< HEAD
-        python-version: ['3.12']
-=======
         python-version: ['3.9', '3.10', '3.11', '3.12', '3.13']
->>>>>>> b429107c
     steps:
       - name: Harden Runner
         uses: step-security/harden-runner@ec9f2d5744a09debf3a187a3f4f675c53b671911
@@ -117,11 +109,7 @@
       attestations: write  # persist the attestation
     strategy:
       matrix:
-<<<<<<< HEAD
-        python-version: ['3.12']
-=======
         python-version: ['3.9', '3.10', '3.11', '3.12', '3.13']
->>>>>>> b429107c
         target: ['universal2', 'x86_64-apple-darwin']
     steps:
       - name: Harden Runner
@@ -165,14 +153,9 @@
           allowed-endpoints: >
             api.github.com:443
             github.com:443
-            objects.githubusercontent.com:443
-            static.rust-lang.org:443
             uploads.github.com:443
-<<<<<<< HEAD
-=======
             static.rust-lang.org:443
             release-assets.githubusercontent.com:443
->>>>>>> b429107c
 
       - uses: actions/checkout@08c6903cd8c0fde910a37f88322edcfb5dd907a8 # v5.0.0
         with:
@@ -182,11 +165,7 @@
         with:
           toolchain: "stable"
 
-<<<<<<< HEAD
-      - name: Set up Python 3.8
-=======
       - name: Set up Python 3.9
->>>>>>> b429107c
         uses: actions/setup-python@e797f83bcb11b83ae66e0230d6156d7c80228e7c # v6.0.0
         with:
           python-version: 3.9
@@ -203,39 +182,3 @@
           GITHUB_TOKEN: ${{ secrets.GITHUB_TOKEN }}
         with:
           asset_paths: '["./wheels/tantivy-*"]'
-<<<<<<< HEAD
-=======
-
-  release-pypy:
-    name: Release
-    runs-on: ubuntu-latest
-    needs: [ macos, windows, linux ]
-    permissions:
-      id-token: write  # IMPORTANT: this permission is mandatory for trusted publishing
-    steps:
-      - name: Harden Runner
-        uses: step-security/harden-runner@ec9f2d5744a09debf3a187a3f4f675c53b671911
-        with:
-          egress-policy: audit
-
-      - uses: actions/download-artifact@634f93cb2916e3fdff6788551b99b062d0335ce0 # v5.0.0
-        with:
-          path: wheels
-          pattern: wheels-*
-          merge-multiple: true
-
-      - name: Publish package distributions to Test PyPI
-        uses: pypa/gh-action-pypi-publish@ed0c53931b1dc9bd32cbe73a98c7f6766f8a527e # v1.13.0
-        with:
-          repository-url: https://test.pypi.org/legacy/
-          packages-dir: wheels/
-          skip-existing: true
-          attestations: false
-
-      - name: Publish package distributions to PyPI
-        if: always()
-        uses: pypa/gh-action-pypi-publish@ed0c53931b1dc9bd32cbe73a98c7f6766f8a527e # v1.13.0
-        with:
-          packages-dir: wheels/
-          skip-existing: true
->>>>>>> b429107c

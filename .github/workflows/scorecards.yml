# This workflow uses actions that are not certified by GitHub. They are provided
# by a third-party and are governed by separate terms of service, privacy
# policy, and support documentation.

name: Scorecard supply-chain security
on:
  # For Branch-Protection check. Only the default branch is supported. See
  # https://github.com/ossf/scorecard/blob/main/docs/checks.md#branch-protection
  branch_protection_rule:
  # To guarantee Maintained check is occasionally updated. See
  # https://github.com/ossf/scorecard/blob/main/docs/checks.md#maintained
  schedule:
    - cron: '35 8 * * 5'
  push:
    branches: [ "master" ]

# Declare default permissions as read only.
permissions: read-all

jobs:
  analysis:
    name: Scorecard analysis
    runs-on: ubuntu-latest
    permissions:
      # Needed to upload the results to code-scanning dashboard.
      security-events: write
      # Needed to publish results and get a badge (see publish_results below).
      id-token: write

    steps:
      - name: "Checkout code"
        uses: actions/checkout@692973e3d937129bcbf40652eb9f2f61becf3332 # v4.1.7
        with:
          persist-credentials: false

      - name: "Run analysis"
<<<<<<< HEAD
        uses: ossf/scorecard-action@0864cf19026789058feabb7e87baa5f140aac736 # v2.3.1
=======
        uses: ossf/scorecard-action@62b2cac7ed8198b15735ed49ab1e5cf35480ba46 # v2.4.0
>>>>>>> 5680de67
        with:
          results_file: results.sarif
          results_format: sarif
          # (Optional) "write" PAT token. Uncomment the `repo_token` line below if:
          # - you want to enable the Branch-Protection check on a *public* repository, or
          # - you are installing Scorecard on a *private* repository
          # To create the PAT, follow the steps in https://github.com/ossf/scorecard-action#authentication-with-pat.
          # repo_token: ${{ secrets.SCORECARD_TOKEN }}

          # Public repositories:
          #   - Publish results to OpenSSF REST API for easy access by consumers
          #   - Allows the repository to include the Scorecard badge.
          #   - See https://github.com/ossf/scorecard-action#publishing-results.
          # For private repositories:
          #   - `publish_results` will always be set to `false`, regardless
          #     of the value entered here.
          publish_results: true

      # Upload the results as artifacts (optional). Commenting out will disable uploads of run results in SARIF
      # format to the repository Actions tab.
      - name: "Upload artifact"
<<<<<<< HEAD
        uses: actions/upload-artifact@0b2256b8c012f0828dc542b3febcab082c67f72b # v4.3.4
=======
        uses: actions/upload-artifact@834a144ee995460fba8ed112a2fc961b36a5ec5a # v4.3.6
>>>>>>> 5680de67
        with:
          name: SARIF file
          path: results.sarif
          retention-days: 5

      # Upload the results to GitHub's code scanning dashboard.
      - name: "Upload to code-scanning"
<<<<<<< HEAD
        uses: github/codeql-action/upload-sarif@afb54ba388a7dca6ecae48f608c4ff05ff4cc77a # v3.25.15
=======
        uses: github/codeql-action/upload-sarif@2c779ab0d087cd7fe7b826087247c2c81f27bfa6 # v3.26.5
>>>>>>> 5680de67
        with:
          sarif_file: results.sarif<|MERGE_RESOLUTION|>--- conflicted
+++ resolved
@@ -34,11 +34,7 @@
           persist-credentials: false
 
       - name: "Run analysis"
-<<<<<<< HEAD
-        uses: ossf/scorecard-action@0864cf19026789058feabb7e87baa5f140aac736 # v2.3.1
-=======
         uses: ossf/scorecard-action@62b2cac7ed8198b15735ed49ab1e5cf35480ba46 # v2.4.0
->>>>>>> 5680de67
         with:
           results_file: results.sarif
           results_format: sarif
@@ -60,11 +56,7 @@
       # Upload the results as artifacts (optional). Commenting out will disable uploads of run results in SARIF
       # format to the repository Actions tab.
       - name: "Upload artifact"
-<<<<<<< HEAD
-        uses: actions/upload-artifact@0b2256b8c012f0828dc542b3febcab082c67f72b # v4.3.4
-=======
         uses: actions/upload-artifact@834a144ee995460fba8ed112a2fc961b36a5ec5a # v4.3.6
->>>>>>> 5680de67
         with:
           name: SARIF file
           path: results.sarif
@@ -72,10 +64,6 @@
 
       # Upload the results to GitHub's code scanning dashboard.
       - name: "Upload to code-scanning"
-<<<<<<< HEAD
-        uses: github/codeql-action/upload-sarif@afb54ba388a7dca6ecae48f608c4ff05ff4cc77a # v3.25.15
-=======
         uses: github/codeql-action/upload-sarif@2c779ab0d087cd7fe7b826087247c2c81f27bfa6 # v3.26.5
->>>>>>> 5680de67
         with:
           sarif_file: results.sarif
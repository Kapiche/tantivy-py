--- conflicted
+++ resolved
@@ -48,11 +48,7 @@
 
       # Initializes the CodeQL tools for scanning.
       - name: Initialize CodeQL
-<<<<<<< HEAD
-        uses: github/codeql-action/init@66b90a5db151a8042fa97405c6cf843bbe433f7b # v2.2.5
-=======
         uses: github/codeql-action/init@c0d1daa7f7e14667747d73a7dbbe8c074bc8bfe2 # v2.2.5
->>>>>>> 150df0cf
         with:
           languages: ${{ matrix.language }}
           # If you wish to specify custom queries, you can do so here or in a config file.
@@ -65,11 +61,7 @@
       # Autobuild attempts to build any compiled languages  (C/C++, C#, or Java).
       # If this step fails, then you should remove it and run the build manually (see below)
       - name: Autobuild
-<<<<<<< HEAD
-        uses: github/codeql-action/autobuild@66b90a5db151a8042fa97405c6cf843bbe433f7b # v2.2.5
-=======
         uses: github/codeql-action/autobuild@c0d1daa7f7e14667747d73a7dbbe8c074bc8bfe2 # v2.2.5
->>>>>>> 150df0cf
 
       # ℹ️ Command-line programs to run using the OS shell.
       # 📚 See https://docs.github.com/en/actions/using-workflows/workflow-syntax-for-github-actions#jobsjob_idstepsrun
@@ -82,10 +74,6 @@
       #   ./location_of_script_within_repo/buildscript.sh
 
       - name: Perform CodeQL Analysis
-<<<<<<< HEAD
         uses: github/codeql-action/analyze@66b90a5db151a8042fa97405c6cf843bbe433f7b # v2.2.5
-=======
-        uses: github/codeql-action/analyze@c0d1daa7f7e14667747d73a7dbbe8c074bc8bfe2 # v2.2.5
->>>>>>> 150df0cf
         with:
           category: "/language:${{matrix.language}}"
--- conflicted
+++ resolved
@@ -30,11 +30,7 @@
 
     steps:
       - name: Harden Runner
-<<<<<<< HEAD
-        uses: step-security/harden-runner@0d381219ddf674d61a7572ddd19d7941e271515c # v2.2.1
-=======
-        uses: step-security/harden-runner@5c7944e73c4c2a096b17a9cb74d65b6c2bbafbde # v2.2.1
->>>>>>> 5680de67
+        uses: step-security/harden-runner@5c7944e73c4c2a096b17a9cb74d65b6c2bbafbde # v2.9.1
         with:
           disable-sudo: true
           egress-policy: block
@@ -45,18 +41,13 @@
             github.com:443
             pypi.org:443
             uploads.github.com:443
-            static.rust-lang.org:443
 
       - name: Checkout repository
         uses: actions/checkout@692973e3d937129bcbf40652eb9f2f61becf3332 # v4.1.7
 
       # Initializes the CodeQL tools for scanning.
       - name: Initialize CodeQL
-<<<<<<< HEAD
-        uses: github/codeql-action/init@afb54ba388a7dca6ecae48f608c4ff05ff4cc77a # v2.2.5
-=======
         uses: github/codeql-action/init@2c779ab0d087cd7fe7b826087247c2c81f27bfa6 # v2.2.5
->>>>>>> 5680de67
         with:
           languages: ${{ matrix.language }}
           # If you wish to specify custom queries, you can do so here or in a config file.
@@ -69,11 +60,7 @@
       # Autobuild attempts to build any compiled languages  (C/C++, C#, or Java).
       # If this step fails, then you should remove it and run the build manually (see below)
       - name: Autobuild
-<<<<<<< HEAD
-        uses: github/codeql-action/autobuild@afb54ba388a7dca6ecae48f608c4ff05ff4cc77a # v2.2.5
-=======
         uses: github/codeql-action/autobuild@2c779ab0d087cd7fe7b826087247c2c81f27bfa6 # v2.2.5
->>>>>>> 5680de67
 
       # ℹ️ Command-line programs to run using the OS shell.
       # 📚 See https://docs.github.com/en/actions/using-workflows/workflow-syntax-for-github-actions#jobsjob_idstepsrun
@@ -86,10 +73,6 @@
       #   ./location_of_script_within_repo/buildscript.sh
 
       - name: Perform CodeQL Analysis
-<<<<<<< HEAD
-        uses: github/codeql-action/analyze@afb54ba388a7dca6ecae48f608c4ff05ff4cc77a # v2.2.5
-=======
         uses: github/codeql-action/analyze@2c779ab0d087cd7fe7b826087247c2c81f27bfa6 # v2.2.5
->>>>>>> 5680de67
         with:
           category: "/language:${{matrix.language}}"
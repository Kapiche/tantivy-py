use ::tantivy as tv;
<<<<<<< HEAD
=======
use ::tantivy::schema::{OwnedValue as Value, Term};
>>>>>>> 5680de67
use pyo3::{exceptions, prelude::*, wrap_pymodule};

mod document;
mod facet;
mod filters;
mod index;
<<<<<<< HEAD
mod more_collectors;
=======
>>>>>>> 5680de67
mod parser_error;
mod query;
mod schema;
mod schemabuilder;
mod searcher;
<<<<<<< HEAD
mod searcher_frame_document;
=======
>>>>>>> 5680de67
mod snippet;

use document::{extract_value, extract_value_for_type, Document};
use facet::Facet;
use index::Index;
<<<<<<< HEAD
use query::Query;
use schema::Schema;
=======
use query::{Occur, Query};
use schema::{FieldType, Schema};
>>>>>>> 5680de67
use schemabuilder::SchemaBuilder;
use searcher::{DocAddress, Order, SearchResult, Searcher};
use snippet::{Snippet, SnippetGenerator};

/// Python bindings for the search engine library Tantivy.
///
/// Tantivy is a full text search engine library written in rust.
///
/// It is closer to Apache Lucene than to Elasticsearch and Apache Solr in
/// the sense it is not an off-the-shelf search engine server, but rather
/// a library that can be used to build such a search engine.
/// Tantivy is, in fact, strongly inspired by Lucene's design.
///
/// Example:
///     >>> import json
///     >>> import tantivy
///
///     >>> builder = tantivy.SchemaBuilder()
///
///     >>> title = builder.add_text_field("title", stored=True)
///     >>> body = builder.add_text_field("body")
///
///     >>> schema = builder.build()
///     >>> index = tantivy.Index(schema)
///     >>> doc = tantivy.Document()
///     >>> doc.add_text(title, "The Old Man and the Sea")
///     >>> doc.add_text(body, ("He was an old man who fished alone in a "
///                             "skiff in the Gulf Stream and he had gone "
///                             "eighty-four days now without taking a fish."))
///
///     >>> writer.add_document(doc)
///
///     >>> doc = schema.parse_document(json.dumps({
///            "title": ["Frankenstein", "The Modern Prometheus"],
///            "body": ("You will rejoice to hear that no disaster has "
///                     "accompanied the commencement of an enterprise which "
///                     "you have regarded with such evil forebodings.  "
///                     "I arrived here yesterday, and my first task is to "
///                     "assure my dear sister of my welfare and increasing "
///                     "confidence in the success of my undertaking.")
///     }))
///
///     >>> writer.add_document(doc)
///     >>> writer.commit()
///
///     >>> reader = index.reader()
///     >>> searcher = reader.searcher()
///
///     >>> query = index.parse_query("sea whale", [title, body])
///
///     >>> result = searcher.search(query, 10)
///
///     >>> assert len(result) == 1
///
#[pymodule]
<<<<<<< HEAD
fn tantivy(_py: Python, m: &PyModule) -> PyResult<()> {
=======
fn tantivy(_py: Python, m: &Bound<PyModule>) -> PyResult<()> {
>>>>>>> 5680de67
    m.add_class::<Order>()?;
    m.add_class::<Schema>()?;
    m.add_class::<SchemaBuilder>()?;
    m.add_class::<Searcher>()?;
    m.add_class::<SearchResult>()?;
    m.add_class::<Document>()?;
    m.add_class::<Index>()?;
    m.add_class::<DocAddress>()?;
    m.add_class::<Facet>()?;
    m.add_class::<Query>()?;
    m.add_class::<Snippet>()?;
    m.add_class::<SnippetGenerator>()?;
<<<<<<< HEAD
=======
    m.add_class::<Occur>()?;
    m.add_class::<FieldType>()?;

>>>>>>> 5680de67
    m.add_wrapped(wrap_pymodule!(query_parser_error))?;

    Ok(())
}

/// Submodule containing all the possible errors that can be raised during
/// query parsing.
///
/// Example:
///     >>> import tantivy
///     >>> from tantivy import query_parser_error
///
///     >>> builder = tantivy.SchemaBuilder()
///
///     >>> title = builder.add_text_field("title", stored=True)
///     >>> body = builder.add_text_field("body")
///     >>> id = builder.add_unsigned_field("id")
///     >>> rating = builder.add_float_field("rating")
///
///     >>> schema = builder.build()
///     >>> index = tantivy.Index(schema)
///
///     >>> query, errors = index.parse_query_lenient(
///             "bod:'world' AND id:<3.5 AND rating:5.0"
///         )
///
///     >>> assert len(errors) == 2
///     >>> assert isinstance(errors[0], query_parser_error.FieldDoesNotExistError)
///     >>> assert isinstance(errors[1], query_parser_error.ExpectedIntError)
#[pymodule]
<<<<<<< HEAD
fn query_parser_error(_py: Python, m: &PyModule) -> PyResult<()> {
=======
fn query_parser_error(_py: Python, m: &Bound<PyModule>) -> PyResult<()> {
>>>>>>> 5680de67
    m.add_class::<parser_error::SyntaxError>()?;
    m.add_class::<parser_error::UnsupportedQueryError>()?;
    m.add_class::<parser_error::FieldDoesNotExistError>()?;
    m.add_class::<parser_error::ExpectedIntError>()?;
    m.add_class::<parser_error::ExpectedBase64Error>()?;
    m.add_class::<parser_error::ExpectedFloatError>()?;
    m.add_class::<parser_error::ExpectedBoolError>()?;
    m.add_class::<parser_error::AllButQueryForbiddenError>()?;
    m.add_class::<parser_error::NoDefaultFieldDeclaredError>()?;
    m.add_class::<parser_error::FieldNotIndexedError>()?;
    m.add_class::<parser_error::FieldDoesNotHavePositionsIndexedError>()?;
    m.add_class::<parser_error::PhrasePrefixRequiresAtLeastTwoTermsError>()?;
    m.add_class::<parser_error::UnknownTokenizerError>()?;
    m.add_class::<parser_error::RangeMustNotHavePhraseError>()?;
    m.add_class::<parser_error::DateFormatError>()?;
    m.add_class::<parser_error::FacetFormatError>()?;
    m.add_class::<parser_error::IpFormatError>()?;
<<<<<<< HEAD
=======

>>>>>>> 5680de67
    Ok(())
}

pub(crate) fn to_pyerr<E: ToString>(err: E) -> PyErr {
    exceptions::PyValueError::new_err(err.to_string())
}

pub(crate) fn get_field(
    schema: &tv::schema::Schema,
    field_name: &str,
) -> PyResult<tv::schema::Field> {
    let field = schema.get_field(field_name).map_err(|_err| {
        exceptions::PyValueError::new_err(format!(
            "Field `{field_name}` is not defined in the schema."
        ))
    })?;

    Ok(field)
}

pub(crate) fn make_term(
    schema: &tv::schema::Schema,
    field_name: &str,
    field_value: &Bound<PyAny>,
) -> PyResult<tv::Term> {
    let field = get_field(schema, field_name)?;
    let value = extract_value(field_value)?;
    let term = match value {
        Value::Str(text) => Term::from_field_text(field, &text),
        Value::U64(num) => Term::from_field_u64(field, num),
        Value::I64(num) => Term::from_field_i64(field, num),
        Value::F64(num) => Term::from_field_f64(field, num),
        Value::Date(d) => Term::from_field_date(field, d),
        Value::Facet(facet) => Term::from_facet(field, &facet),
        Value::Bool(b) => Term::from_field_bool(field, b),
        Value::IpAddr(i) => Term::from_field_ip_addr(field, i),
        _ => {
            return Err(exceptions::PyValueError::new_err(format!(
                "Can't create a term for Field `{field_name}` with value `{field_value}`."
            )))
        }
    };

    Ok(term)
}

pub(crate) fn make_term_for_type(
    schema: &tv::schema::Schema,
    field_name: &str,
    field_type: FieldType,
    field_value: &Bound<PyAny>,
) -> PyResult<tv::Term> {
    let field = get_field(schema, field_name)?;
    let value =
        extract_value_for_type(field_value, field_type.into(), field_name)?;
    let term = match value {
        Value::Str(text) => Term::from_field_text(field, &text),
        Value::U64(num) => Term::from_field_u64(field, num),
        Value::I64(num) => Term::from_field_i64(field, num),
        Value::F64(num) => Term::from_field_f64(field, num),
        Value::Date(d) => Term::from_field_date(field, d),
        Value::Facet(facet) => Term::from_facet(field, &facet),
        Value::Bool(b) => Term::from_field_bool(field, b),
        Value::IpAddr(i) => Term::from_field_ip_addr(field, i),
        _ => {
            return Err(exceptions::PyValueError::new_err(format!(
                "Can't create a term for Field `{field_name}` with value `{field_value}`."
            )))
        }
    };

    Ok(term)
}<|MERGE_RESOLUTION|>--- conflicted
+++ resolved
@@ -1,39 +1,25 @@
 use ::tantivy as tv;
-<<<<<<< HEAD
-=======
 use ::tantivy::schema::{OwnedValue as Value, Term};
->>>>>>> 5680de67
 use pyo3::{exceptions, prelude::*, wrap_pymodule};
 
 mod document;
 mod facet;
 mod filters;
 mod index;
-<<<<<<< HEAD
 mod more_collectors;
-=======
->>>>>>> 5680de67
 mod parser_error;
 mod query;
 mod schema;
 mod schemabuilder;
 mod searcher;
-<<<<<<< HEAD
 mod searcher_frame_document;
-=======
->>>>>>> 5680de67
 mod snippet;
 
 use document::{extract_value, extract_value_for_type, Document};
 use facet::Facet;
 use index::Index;
-<<<<<<< HEAD
-use query::Query;
-use schema::Schema;
-=======
 use query::{Occur, Query};
 use schema::{FieldType, Schema};
->>>>>>> 5680de67
 use schemabuilder::SchemaBuilder;
 use searcher::{DocAddress, Order, SearchResult, Searcher};
 use snippet::{Snippet, SnippetGenerator};
@@ -89,11 +75,7 @@
 ///     >>> assert len(result) == 1
 ///
 #[pymodule]
-<<<<<<< HEAD
-fn tantivy(_py: Python, m: &PyModule) -> PyResult<()> {
-=======
 fn tantivy(_py: Python, m: &Bound<PyModule>) -> PyResult<()> {
->>>>>>> 5680de67
     m.add_class::<Order>()?;
     m.add_class::<Schema>()?;
     m.add_class::<SchemaBuilder>()?;
@@ -106,12 +88,9 @@
     m.add_class::<Query>()?;
     m.add_class::<Snippet>()?;
     m.add_class::<SnippetGenerator>()?;
-<<<<<<< HEAD
-=======
     m.add_class::<Occur>()?;
     m.add_class::<FieldType>()?;
 
->>>>>>> 5680de67
     m.add_wrapped(wrap_pymodule!(query_parser_error))?;
 
     Ok(())
@@ -142,11 +121,7 @@
 ///     >>> assert isinstance(errors[0], query_parser_error.FieldDoesNotExistError)
 ///     >>> assert isinstance(errors[1], query_parser_error.ExpectedIntError)
 #[pymodule]
-<<<<<<< HEAD
-fn query_parser_error(_py: Python, m: &PyModule) -> PyResult<()> {
-=======
 fn query_parser_error(_py: Python, m: &Bound<PyModule>) -> PyResult<()> {
->>>>>>> 5680de67
     m.add_class::<parser_error::SyntaxError>()?;
     m.add_class::<parser_error::UnsupportedQueryError>()?;
     m.add_class::<parser_error::FieldDoesNotExistError>()?;
@@ -164,10 +139,7 @@
     m.add_class::<parser_error::DateFormatError>()?;
     m.add_class::<parser_error::FacetFormatError>()?;
     m.add_class::<parser_error::IpFormatError>()?;
-<<<<<<< HEAD
-=======
-
->>>>>>> 5680de67
+
     Ok(())
 }
 

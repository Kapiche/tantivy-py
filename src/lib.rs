--- conflicted
+++ resolved
@@ -1,41 +1,3 @@
-<<<<<<< HEAD
-#![allow(clippy::new_ret_no_self)]
-
-use pyo3::{
-    exceptions,
-    prelude::*,
-    types::{PyAny, PyDateAccess, PyDateTime, PyInt, PyTimeAccess},
-};
-
-use crate::facet::Facet;
-use crate::{
-    document::{extract_value, Document},
-    filters::get_stopwords_filter_en,
-    filters::outer_punctuation_filter::OuterPunctuationFilter,
-    filters::possessive_contraction_filter::PossessiveContractionFilter,
-    get_field,
-    query::Query,
-    schema::Schema,
-    searcher::Searcher,
-    searcher_frame_document::StatSearcher,
-    to_pyerr,
-};
-
-use chrono::{offset::TimeZone, Utc};
-use tantivy as tv;
-use tantivy::{
-    directory::MmapDirectory,
-    schema::{NamedFieldDocument, Term, Type, Value},
-    tokenizer::{
-        Language, LowerCaser, RemoveLongFilter, SimpleTokenizer, Stemmer,
-        StopWordFilter, TextAnalyzer, WhitespaceTokenizer,
-    },
-};
-
-const RELOAD_POLICY: &str = "commit";
-
-/// IndexWriter is the user entry-point to add documents to the index.
-=======
 #[rustfmt::skip]
 use ::tantivy as tv;
 use pyo3::{exceptions, prelude::*};
@@ -103,483 +65,27 @@
 ///     >>> searcher = reader.searcher()
 ///
 ///     >>> query = index.parse_query("sea whale", [title, body])
->>>>>>> 61de98c3
 ///
-/// To create an IndexWriter first create an Index and call the writer() method
-/// on the index object.
-#[pyclass]
-pub(crate) struct IndexWriter {
-    inner_index_writer: tv::IndexWriter,
-    schema: tv::schema::Schema,
+///     >>> result = searcher.search(query, 10)
+///
+///     >>> assert len(result) == 1
+///
+#[pymodule]
+fn tantivy(_py: Python, m: &PyModule) -> PyResult<()> {
+    m.add_class::<Schema>()?;
+    m.add_class::<SchemaBuilder>()?;
+    m.add_class::<Searcher>()?;
+    m.add_class::<Document>()?;
+    m.add_class::<Index>()?;
+    m.add_class::<DocAddress>()?;
+    m.add_class::<Facet>()?;
+    Ok(())
 }
 
-#[pymethods]
-impl IndexWriter {
-    /// Add a document to the index.
-    ///
-    /// If the indexing pipeline is full, this call may block.
-    ///
-    /// Returns an `opstamp`, which is an increasing integer that can be used
-    /// by the client to align commits with its own document queue.
-    /// The `opstamp` represents the number of documents that have been added
-    /// since the creation of the index.
-    pub fn add_document(&mut self, doc: &Document) -> PyResult<u64> {
-        let named_doc = NamedFieldDocument(doc.field_values.clone());
-        let doc = self.schema.convert_named_doc(named_doc).map_err(to_pyerr)?;
-        self.inner_index_writer.add_document(doc).map_err(to_pyerr)
-    }
-
-    /// Helper for the `add_document` method, but passing a json string.
-    ///
-    /// If the indexing pipeline is full, this call may block.
-    ///
-    /// Returns an `opstamp`, which is an increasing integer that can be used
-    /// by the client to align commits with its own document queue.
-    /// The `opstamp` represents the number of documents that have been added
-    /// since the creation of the index.
-    pub fn add_json(&mut self, json: &str) -> PyResult<u64> {
-        let doc = self.schema.parse_document(json).map_err(to_pyerr)?;
-        let opstamp = self.inner_index_writer.add_document(doc);
-        opstamp.map_err(to_pyerr)
-    }
-
-    /// Commits all of the pending changes
-    ///
-    /// A call to commit blocks. After it returns, all of the document that
-    /// were added since the last commit are published and persisted.
-    ///
-    /// In case of a crash or an hardware failure (as long as the hard disk is
-    /// spared), it will be possible to resume indexing from this point.
-    ///
-    /// Returns the `opstamp` of the last document that made it in the commit.
-    fn commit(&mut self) -> PyResult<u64> {
-        self.inner_index_writer.commit().map_err(to_pyerr)
-    }
-
-    /// Rollback to the last commit
-    ///
-    /// This cancels all of the update that happened before after the last
-    /// commit. After calling rollback, the index is in the same state as it
-    /// was after the last commit.
-    fn rollback(&mut self) -> PyResult<u64> {
-        self.inner_index_writer.rollback().map_err(to_pyerr)
-    }
-
-    /// Detect and removes the files that are not used by the index anymore.
-    fn garbage_collect_files(&mut self) -> PyResult<()> {
-        use futures::executor::block_on;
-        block_on(self.inner_index_writer.garbage_collect_files())
-            .map_err(to_pyerr)?;
-        Ok(())
-    }
-
-    /// The opstamp of the last successful commit.
-    ///
-    /// This is the opstamp the index will rollback to if there is a failure
-    /// like a power surge.
-    ///
-    /// This is also the opstamp of the commit that is currently available
-    /// for searchers.
-    #[getter]
-    fn commit_opstamp(&self) -> u64 {
-        self.inner_index_writer.commit_opstamp()
-    }
-
-    /// Delete all documents containing a given term.
-    /// This function checks the type of the field and then converts the given value to
-    /// that particular type, instead of the other way around.
-    ///
-    /// Args:
-    ///     field_name (str): The field name for which we want to filter deleted docs.
-    ///     field_value (PyAny): Python object with the value we want to filter.
-    ///
-    /// If the field_name is not on the schema raises ValueError exception.
-    /// If the field_value is not supported raises Exception.
-    fn delete_documents_kapiche(
-        &mut self,
-        field_name: &str,
-        field_value: &PyAny,
-    ) -> PyResult<u64> {
-        let field = get_field(&self.schema, field_name)?;
-        let field_value_type =
-            self.schema.get_field_entry(field).field_type().value_type();
-        let term = match field_value_type {
-            Type::U64 => {
-                let value: u64 = field_value.extract::<u64>()?;
-                Ok(Term::from_field_u64(field, value))
-            },
-            Type::I64 => {
-                let value: i64 = field_value.extract::<i64>()?;
-                Ok(Term::from_field_i64(field, value))
-            },
-            Type::Str => {
-                let value: String = field_value.extract::<String>()?;
-                Ok(Term::from_field_text(field, &value))
-            },
-            Type::F64 => {
-                let value: f64 = field_value.extract::<f64>()?;
-                Ok(Term::from_field_f64(field, value))
-            },
-            Type::Bool => {
-                Err(exceptions::PyValueError::new_err(format!(
-                    "Field `{field_name}` is bytes type not deletable."
-                )))
-            },
-            Type::Date => {
-                let py_datetime = field_value.downcast::<PyDateTime>()?;
-                let datetime = Utc
-                    .with_ymd_and_hms(
-                        py_datetime.get_year(),
-                        py_datetime.get_month().into(),
-                        py_datetime.get_day().into(),
-                        py_datetime.get_hour().into(),
-                        py_datetime.get_minute().into(),
-                        py_datetime.get_second().into(),
-                    )
-                .single().unwrap();
-                let value = tv::DateTime::from_timestamp_secs(
-                datetime.timestamp(),
-                );
-                Ok(Term::from_field_date(field, value))
-            },
-            Type::Facet => {
-                let value: Facet = field_value.extract::<Facet>()?;
-                Ok(Term::from_facet(field, &value.inner))
-            },
-            Type::Bytes => {
-                Err(exceptions::PyValueError::new_err(format!(
-                    "Field `{field_name}` is bytes type not deletable."
-                )))
-            },
-            Type::IpAddr => {
-                Err(exceptions::PyValueError::new_err(format!(
-                    "Field `{field_name}` is IpAddr object type and hasn not been implemented yet."
-                )))
-            },
-            Type::Json => {
-                Err(exceptions::PyValueError::new_err(format!(
-                    "Field `{field_name}` is json object type not deletable."
-                )))
-            },
-        };
-        Ok(self.inner_index_writer.delete_term(term?))
-    }
-
-    /// Delete all documents containing a given term.
-    ///
-    /// Args:
-    ///     field_name (str): The field name for which we want to filter deleted docs.
-    ///     field_value (PyAny): Python object with the value we want to filter.
-    ///
-    /// If the field_name is not on the schema raises ValueError exception.
-    /// If the field_value is not supported raises Exception.
-    fn delete_documents(
-        &mut self,
-        field_name: &str,
-        field_value: &PyAny,
-    ) -> PyResult<u64> {
-        let field = get_field(&self.schema, field_name)?;
-        let value = extract_value(field_value)?;
-        let term = match value {
-            Value::Str(text) => Term::from_field_text(field, &text),
-            Value::U64(num) => Term::from_field_u64(field, num),
-            Value::I64(num) => Term::from_field_i64(field, num),
-            Value::F64(num) => Term::from_field_f64(field, num),
-            Value::Date(d) => Term::from_field_date(field, d),
-            Value::Facet(facet) => Term::from_facet(field, &facet),
-            Value::Bytes(_) => {
-                return Err(exceptions::PyValueError::new_err(format!(
-                    "Field `{field_name}` is bytes type not deletable."
-                )))
-            }
-            Value::PreTokStr(_pretok) => {
-                return Err(exceptions::PyValueError::new_err(format!(
-                    "Field `{field_name}` is pretokenized. This is not authorized for delete."
-                )))
-            }
-            Value::JsonObject(_) => {
-                return Err(exceptions::PyValueError::new_err(format!(
-                    "Field `{field_name}` is json object type not deletable."
-                )))
-            },
-            Value::Bool(b) => Term::from_field_bool(field, b),
-            Value::IpAddr(i) => Term::from_field_ip_addr(field, i)
-        };
-        Ok(self.inner_index_writer.delete_term(term))
-    }
+pub(crate) fn to_pyerr<E: ToString>(err: E) -> PyErr {
+    exceptions::PyValueError::new_err(err.to_string())
 }
 
-/// Create a new index object.
-///
-/// Args:
-///     schema (Schema): The schema of the index.
-///     path (str, optional): The path where the index should be stored. If
-///         no path is provided, the index will be stored in memory.
-///     reuse (bool, optional): Should we open an existing index if one exists
-///         or always create a new one.
-///
-/// If an index already exists it will be opened and reused. Raises OSError
-/// if there was a problem during the opening or creation of the index.
-#[pyclass]
-pub(crate) struct Index {
-    pub(crate) index: tv::Index,
-    reader: tv::IndexReader,
-}
-
-// Creates a custom Tokenizer in line with the requirements of Kapiche.
-// It combines a WhiteSpaceTokenizer with a StopWordFilter, OuterPunctuationFilter
-// and a PossessiveContractionFilter.
-fn get_kapiche_tokenizer() -> TextAnalyzer {
-    TextAnalyzer::from(WhitespaceTokenizer)
-        .filter(OuterPunctuationFilter::new(vec!['#', '@']))
-        .filter(PossessiveContractionFilter)
-}
-
-#[pymethods]
-impl Index {
-    #[staticmethod]
-    fn open(path: &str) -> PyResult<Index> {
-        let index = tv::Index::open_in_dir(path).map_err(to_pyerr)?;
-        Index::register_custom_text_analyzers(&index);
-
-        // Register Kapiche Tokenizer
-        let kapiche_tokenizer = get_kapiche_tokenizer();
-        index
-            .tokenizers()
-            .register("kapiche_tokenizer", kapiche_tokenizer);
-
-        let reader = index.reader().map_err(to_pyerr)?;
-        Ok(Index { index, reader })
-    }
-
-    #[new]
-    #[pyo3(signature = (schema, path = None, reuse = true))]
-    fn new(schema: &Schema, path: Option<&str>, reuse: bool) -> PyResult<Self> {
-        let index = match path {
-            Some(p) => {
-                let directory = MmapDirectory::open(p).map_err(to_pyerr)?;
-                if reuse {
-                    tv::Index::open_or_create(directory, schema.inner.clone())
-                } else {
-                    tv::Index::create(
-                        directory,
-                        schema.inner.clone(),
-                        tv::IndexSettings::default(),
-                    )
-                }
-                .map_err(to_pyerr)?
-            }
-            None => tv::Index::create_in_ram(schema.inner.clone()),
-        };
-        Index::register_custom_text_analyzers(&index);
-
-        // Register Kapiche tokenizer
-        let kapiche_tokenizer = get_kapiche_tokenizer();
-        index
-            .tokenizers()
-            .register("kapiche_tokenizer", kapiche_tokenizer);
-
-        let reader = index.reader().map_err(to_pyerr)?;
-        Ok(Index { index, reader })
-    }
-
-    /// Create a `IndexWriter` for the index.
-    ///
-    /// The writer will be multithreaded and the provided heap size will be
-    /// split between the given number of threads.
-    ///
-    /// Args:
-    ///     overall_heap_size (int, optional): The total target memory usage of
-    ///         the writer, can't be less than 3000000.
-    ///     num_threads (int, optional): The number of threads that the writer
-    ///         should use. If this value is 0, tantivy will choose
-    ///         automatically the number of threads.
-    ///
-    /// Raises ValueError if there was an error while creating the writer.
-    #[pyo3(signature = (heap_size = 3000000, num_threads = 0))]
-    fn writer(
-        &self,
-        heap_size: usize,
-        num_threads: usize,
-    ) -> PyResult<IndexWriter> {
-        let writer = match num_threads {
-            0 => self.index.writer(heap_size),
-            _ => self.index.writer_with_num_threads(num_threads, heap_size),
-        }
-        .map_err(to_pyerr)?;
-        let schema = self.index.schema();
-        Ok(IndexWriter {
-            inner_index_writer: writer,
-            schema,
-        })
-    }
-
-    /// Configure the index reader.
-    ///
-    /// Args:
-    ///     reload_policy (str, optional): The reload policy that the
-    ///         IndexReader should use. Can be `Manual` or `OnCommit`.
-    ///     num_warmers (int, optional): The number of searchers that the
-    ///         reader should create.
-    #[pyo3(signature = (reload_policy = RELOAD_POLICY, num_warmers = 0))]
-    fn config_reader(
-        &mut self,
-        reload_policy: &str,
-        num_warmers: usize,
-    ) -> Result<(), PyErr> {
-        let reload_policy = reload_policy.to_lowercase();
-        let reload_policy = match reload_policy.as_ref() {
-            "commit" => tv::ReloadPolicy::OnCommit,
-            "on-commit" => tv::ReloadPolicy::OnCommit,
-            "oncommit" => tv::ReloadPolicy::OnCommit,
-            "manual" => tv::ReloadPolicy::Manual,
-            _ => return Err(exceptions::PyValueError::new_err(
-                "Invalid reload policy, valid choices are: 'manual' and 'OnCommit'"
-            ))
-        };
-        let builder = self.index.reader_builder();
-        let builder = builder.reload_policy(reload_policy);
-        let builder = if num_warmers > 0 {
-            builder.num_warming_threads(num_warmers)
-        } else {
-            builder
-        };
-
-        self.reader = builder.try_into().map_err(to_pyerr)?;
-        Ok(())
-    }
-
-    /// Acquires a Searcher from the searcher pool.
-    ///
-    /// If no searcher is available during the call, note that
-    /// this call will block until one is made available.
-    ///
-    /// Searcher are automatically released back into the pool when
-    /// they are dropped. If you observe this function to block forever
-    /// you probably should configure the Index to have a larger
-    /// searcher pool, or you are holding references to previous searcher
-    /// for ever.
-    fn searcher(&self, py: Python) -> Searcher {
-        Searcher {
-            inner: py.allow_threads(|| self.reader.searcher()),
-        }
-    }
-
-    fn stat_searcher(&self, py: Python) -> StatSearcher {
-        StatSearcher {
-            inner: py.allow_threads(|| self.reader.searcher()),
-        }
-    }
-
-    /// Check if the given path contains an existing index.
-    /// Args:
-    ///     path: The path where tantivy will search for an index.
-    ///
-    /// Returns True if an index exists at the given path, False otherwise.
-    ///
-    /// Raises OSError if the directory cannot be opened.
-    #[staticmethod]
-    fn exists(path: &str) -> PyResult<bool> {
-        let directory = MmapDirectory::open(path).map_err(to_pyerr)?;
-        tv::Index::exists(&directory).map_err(to_pyerr)
-    }
-
-    /// The schema of the current index.
-    #[getter]
-    fn schema(&self) -> Schema {
-        let schema = self.index.schema();
-        Schema { inner: schema }
-    }
-
-    /// Update searchers so that they reflect the state of the last .commit().
-    ///
-    /// If you set up the the reload policy to be on 'commit' (which is the
-    /// default) every commit should be rapidly reflected on your IndexReader
-    /// and you should not need to call reload() at all.
-    fn reload(&self) -> PyResult<()> {
-        self.reader.reload().map_err(to_pyerr)
-    }
-
-    /// Parse a query
-    ///
-    /// Args:
-    ///     query: the query, following the tantivy query language.
-    ///     default_fields_names (List[Field]): A list of fields used to search if no
-    ///         field is specified in the query.
-    ///
-    #[pyo3(signature = (query, default_field_names = None))]
-    pub fn parse_query(
-        &self,
-        query: &str,
-        default_field_names: Option<Vec<String>>,
-    ) -> PyResult<Query> {
-        let mut default_fields = vec![];
-        let schema = self.index.schema();
-        if let Some(default_field_names_vec) = default_field_names {
-            for default_field_name in &default_field_names_vec {
-                if let Some(field) = schema.get_field(default_field_name) {
-                    let field_entry = schema.get_field_entry(field);
-                    if !field_entry.is_indexed() {
-                        return Err(exceptions::PyValueError::new_err(
-                            format!(
-                            "Field `{default_field_name}` is not set as indexed in the schema."
-                        ),
-                        ));
-                    }
-                    default_fields.push(field);
-                } else {
-                    return Err(exceptions::PyValueError::new_err(format!(
-                        "Field `{default_field_name}` is not defined in the schema."
-                    )));
-                }
-            }
-        } else {
-            for (field, field_entry) in self.index.schema().fields() {
-                if field_entry.is_indexed() {
-                    default_fields.push(field);
-                }
-            }
-        }
-        let parser =
-            tv::query::QueryParser::for_index(&self.index, default_fields);
-        let query = parser.parse_query(query).map_err(to_pyerr)?;
-
-        Ok(Query { inner: query })
-    }
-}
-
-<<<<<<< HEAD
-impl Index {
-    fn register_custom_text_analyzers(index: &tv::Index) {
-        let analyzers = [
-            ("ar_stem", Language::Arabic),
-            ("da_stem", Language::Danish),
-            ("nl_stem", Language::Dutch),
-            ("fi_stem", Language::Finnish),
-            ("fr_stem", Language::French),
-            ("de_stem", Language::German),
-            ("el_stem", Language::Greek),
-            ("hu_stem", Language::Hungarian),
-            ("it_stem", Language::Italian),
-            ("no_stem", Language::Norwegian),
-            ("pt_stem", Language::Portuguese),
-            ("ro_stem", Language::Romanian),
-            ("ru_stem", Language::Russian),
-            ("es_stem", Language::Spanish),
-            ("sv_stem", Language::Swedish),
-            ("ta_stem", Language::Tamil),
-            ("tr_stem", Language::Turkish),
-        ];
-
-        for (name, lang) in &analyzers {
-            let an = TextAnalyzer::from(SimpleTokenizer)
-                .filter(RemoveLongFilter::limit(40))
-                .filter(LowerCaser)
-                .filter(Stemmer::new(*lang));
-            index.tokenizers().register(name, an);
-        }
-    }
-=======
 pub(crate) fn get_field(
     schema: &tv::schema::Schema,
     field_name: &str,
@@ -591,5 +97,4 @@
     })?;
 
     Ok(field)
->>>>>>> 61de98c3
 }
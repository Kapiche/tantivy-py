use ::tantivy as tv;
use pyo3::{exceptions, prelude::*, wrap_pymodule};

mod document;
mod facet;
mod filters;
mod index;
<<<<<<< HEAD
mod more_collectors;
=======
>>>>>>> 2040463d
mod parser_error;
mod query;
mod schema;
mod schemabuilder;
mod searcher;
mod searcher_frame_document;
mod snippet;

use document::Document;
use facet::Facet;
use index::Index;
use query::Query;
use schema::Schema;
use schemabuilder::SchemaBuilder;
use searcher::{DocAddress, Order, SearchResult, Searcher};
use snippet::{Snippet, SnippetGenerator};

/// Python bindings for the search engine library Tantivy.
///
/// Tantivy is a full text search engine library written in rust.
///
/// It is closer to Apache Lucene than to Elasticsearch and Apache Solr in
/// the sense it is not an off-the-shelf search engine server, but rather
/// a library that can be used to build such a search engine.
/// Tantivy is, in fact, strongly inspired by Lucene's design.
///
/// Example:
///     >>> import json
///     >>> import tantivy
///
///     >>> builder = tantivy.SchemaBuilder()
///
///     >>> title = builder.add_text_field("title", stored=True)
///     >>> body = builder.add_text_field("body")
///
///     >>> schema = builder.build()
///     >>> index = tantivy.Index(schema)
///     >>> doc = tantivy.Document()
///     >>> doc.add_text(title, "The Old Man and the Sea")
///     >>> doc.add_text(body, ("He was an old man who fished alone in a "
///                             "skiff in the Gulf Stream and he had gone "
///                             "eighty-four days now without taking a fish."))
///
///     >>> writer.add_document(doc)
///
///     >>> doc = schema.parse_document(json.dumps({
///            "title": ["Frankenstein", "The Modern Prometheus"],
///            "body": ("You will rejoice to hear that no disaster has "
///                     "accompanied the commencement of an enterprise which "
///                     "you have regarded with such evil forebodings.  "
///                     "I arrived here yesterday, and my first task is to "
///                     "assure my dear sister of my welfare and increasing "
///                     "confidence in the success of my undertaking.")
///     }))
///
///     >>> writer.add_document(doc)
///     >>> writer.commit()
///
///     >>> reader = index.reader()
///     >>> searcher = reader.searcher()
///
///     >>> query = index.parse_query("sea whale", [title, body])
///
///     >>> result = searcher.search(query, 10)
///
///     >>> assert len(result) == 1
///
#[pymodule]
fn tantivy(_py: Python, m: &PyModule) -> PyResult<()> {
    m.add_class::<Order>()?;
    m.add_class::<Schema>()?;
    m.add_class::<SchemaBuilder>()?;
    m.add_class::<Searcher>()?;
    m.add_class::<SearchResult>()?;
    m.add_class::<Document>()?;
    m.add_class::<Index>()?;
    m.add_class::<DocAddress>()?;
    m.add_class::<Facet>()?;
    m.add_class::<Query>()?;
    m.add_class::<Snippet>()?;
    m.add_class::<SnippetGenerator>()?;
<<<<<<< HEAD
<<<<<<< HEAD
=======
>>>>>>> 2040463d

    m.add_wrapped(wrap_pymodule!(query_parser_error))?;

    Ok(())
}

/// Submodule containing all the possible errors that can be raised during
/// query parsing.
///
/// Example:
///     >>> import tantivy
///     >>> from tantivy import query_parser_error
///
///     >>> builder = tantivy.SchemaBuilder()
///
///     >>> title = builder.add_text_field("title", stored=True)
///     >>> body = builder.add_text_field("body")
///     >>> id = builder.add_unsigned_field("id")
///     >>> rating = builder.add_float_field("rating")
///
///     >>> schema = builder.build()
///     >>> index = tantivy.Index(schema)
///
///     >>> query, errors = index.parse_query_lenient(
///             "bod:'world' AND id:<3.5 AND rating:5.0"
///         )
///
///     >>> assert len(errors) == 2
///     >>> assert isinstance(errors[0], query_parser_error.FieldDoesNotExistError)
///     >>> assert isinstance(errors[1], query_parser_error.ExpectedIntError)
#[pymodule]
fn query_parser_error(_py: Python, m: &PyModule) -> PyResult<()> {
    m.add_class::<parser_error::SyntaxError>()?;
    m.add_class::<parser_error::UnsupportedQueryError>()?;
    m.add_class::<parser_error::FieldDoesNotExistError>()?;
    m.add_class::<parser_error::ExpectedIntError>()?;
    m.add_class::<parser_error::ExpectedBase64Error>()?;
    m.add_class::<parser_error::ExpectedFloatError>()?;
    m.add_class::<parser_error::ExpectedBoolError>()?;
    m.add_class::<parser_error::AllButQueryForbiddenError>()?;
    m.add_class::<parser_error::NoDefaultFieldDeclaredError>()?;
    m.add_class::<parser_error::FieldNotIndexedError>()?;
    m.add_class::<parser_error::FieldDoesNotHavePositionsIndexedError>()?;
    m.add_class::<parser_error::PhrasePrefixRequiresAtLeastTwoTermsError>()?;
    m.add_class::<parser_error::UnknownTokenizerError>()?;
    m.add_class::<parser_error::RangeMustNotHavePhraseError>()?;
    m.add_class::<parser_error::DateFormatError>()?;
    m.add_class::<parser_error::FacetFormatError>()?;
    m.add_class::<parser_error::IpFormatError>()?;

<<<<<<< HEAD
=======
>>>>>>> f164b0ef4abb6884e5d03fcb1abd10df8fb187ee
=======
>>>>>>> 2040463d
    Ok(())
}

pub(crate) fn to_pyerr<E: ToString>(err: E) -> PyErr {
    exceptions::PyValueError::new_err(err.to_string())
}

pub(crate) fn get_field(
    schema: &tv::schema::Schema,
    field_name: &str,
) -> PyResult<tv::schema::Field> {
    let field = schema.get_field(field_name).map_err(|_err| {
        exceptions::PyValueError::new_err(format!(
            "Field `{field_name}` is not defined in the schema."
        ))
    })?;

    Ok(field)
}<|MERGE_RESOLUTION|>--- conflicted
+++ resolved
@@ -5,10 +5,7 @@
 mod facet;
 mod filters;
 mod index;
-<<<<<<< HEAD
 mod more_collectors;
-=======
->>>>>>> 2040463d
 mod parser_error;
 mod query;
 mod schema;
@@ -90,11 +87,6 @@
     m.add_class::<Query>()?;
     m.add_class::<Snippet>()?;
     m.add_class::<SnippetGenerator>()?;
-<<<<<<< HEAD
-<<<<<<< HEAD
-=======
->>>>>>> 2040463d
-
     m.add_wrapped(wrap_pymodule!(query_parser_error))?;
 
     Ok(())
@@ -143,12 +135,6 @@
     m.add_class::<parser_error::DateFormatError>()?;
     m.add_class::<parser_error::FacetFormatError>()?;
     m.add_class::<parser_error::IpFormatError>()?;
-
-<<<<<<< HEAD
-=======
->>>>>>> f164b0ef4abb6884e5d03fcb1abd10df8fb187ee
-=======
->>>>>>> 2040463d
     Ok(())
 }
 

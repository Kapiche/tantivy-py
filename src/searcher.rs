--- conflicted
+++ resolved
@@ -161,7 +161,6 @@
         count: bool,
         order_by_field: Option<&str>,
         offset: usize,
-        order: Order,
     ) -> PyResult<SearchResult> {
         py.allow_threads(move || {
             let mut multicollector = MultiCollector::new();
@@ -176,11 +175,7 @@
                 if let Some(order_by) = order_by_field {
                     let collector = TopDocs::with_limit(limit)
                         .and_offset(offset)
-<<<<<<< HEAD
-                        .order_by_fast_field(order_by, order.into());
-=======
                         .order_by_u64_field(order_by);
->>>>>>> 76512f85
                     let top_docs_handle =
                         multicollector.add_collector(collector);
                     let ret = self.inner.search(query.get(), &multicollector);

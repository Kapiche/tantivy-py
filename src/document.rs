--- conflicted
+++ resolved
@@ -52,14 +52,9 @@
         return Ok(Value::Bytes(b));
     }
     if let Ok(dict) = any.downcast::<PyDict>() {
-<<<<<<< HEAD
-        if let Ok(json) = pythonize::depythonize(dict) {
-            return Ok(Value::JsonObject(json));
-=======
         if let Ok(json) = pythonize::depythonize_bound(dict.clone().into_any())
         {
             return Ok(Value::Object(json));
->>>>>>> 5680de67
         }
     }
     Err(to_pyerr(format!("Value unsupported {any:?}")))
@@ -126,17 +121,6 @@
         tv::schema::Type::Json => {
             if let Ok(json_str) = any.extract::<&str>() {
                 return serde_json::from_str(json_str)
-<<<<<<< HEAD
-                    .map(Value::JsonObject)
-                    .map_err(to_pyerr_for_type("Json", field_name, any));
-            }
-
-            Value::JsonObject(
-                any.downcast::<PyDict>()
-                    .map(|dict| pythonize::depythonize(&dict))
-                    .map_err(to_pyerr_for_type("Json", field_name, any))?
-                    .map_err(to_pyerr_for_type("Json", field_name, any))?,
-=======
                     .map(Value::Object)
                     .map_err(to_pyerr_for_type("Json", field_name, any));
             }
@@ -148,7 +132,6 @@
                         pythonize::depythonize_bound(dict.clone().into_any())
                             .map_err(to_pyerr_for_type("Json", field_name, any))
                     })?,
->>>>>>> 5680de67
             )
         }
         tv::schema::Type::IpAddr => {
@@ -493,11 +476,7 @@
 ///     ...     {"unsigned": 1000, "signed": -5, "float": 0.4},
 ///     ...     schema,
 ///     ... )
-<<<<<<< HEAD
-#[pyclass(module = "tantivy")]
-=======
 #[pyclass(module = "tantivy.tantivy")]
->>>>>>> 5680de67
 #[derive(Clone, Default, PartialEq)]
 pub(crate) struct Document {
     pub(crate) field_values: BTreeMap<String, Vec<Value>>,

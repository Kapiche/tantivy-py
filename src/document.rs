#![allow(clippy::new_ret_no_self)]
#![allow(clippy::wrong_self_convention)]

use itertools::Itertools;
use pyo3::{
    prelude::*,
    types::{
        PyAny, PyDateAccess, PyDateTime, PyDict, PyList, PyTimeAccess, PyTuple,
    },
};

use chrono::{offset::TimeZone, Utc};

use tantivy as tv;

use crate::{facet::Facet, to_pyerr};
use serde_json::Value as JsonValue;
use std::{
    collections::{BTreeMap, HashMap},
    fmt,
};
use tantivy::schema::Value;

fn value_to_object(val: &JsonValue, py: Python<'_>) -> PyObject {
    match val {
        JsonValue::Null => py.None(),
        JsonValue::Bool(b) => b.to_object(py),
        JsonValue::Number(n) => match n {
            n if n.is_i64() => n.as_i64().to_object(py),
            n if n.is_u64() => n.as_u64().to_object(py),
            n if n.is_f64() => n.as_f64().to_object(py),
            _ => panic!("number too large"),
        },
        JsonValue::String(s) => s.to_object(py),
        JsonValue::Array(v) => {
            let inner: Vec<_> =
                v.iter().map(|x| value_to_object(x, py)).collect();
            inner.to_object(py)
        }
        JsonValue::Object(m) => {
            let inner: HashMap<_, _> =
                m.iter().map(|(k, v)| (k, value_to_object(v, py))).collect();
            inner.to_object(py)
        }
    }
}

fn value_to_py(py: Python, value: &Value) -> PyResult<PyObject> {
    Ok(match value {
        Value::Str(text) => text.into_py(py),
        Value::U64(num) => (*num).into_py(py),
        Value::I64(num) => (*num).into_py(py),
        Value::F64(num) => (*num).into_py(py),
        Value::Bytes(b) => b.to_object(py),
        Value::PreTokStr(_pretoken) => {
            // TODO implement me
            unimplemented!();
        }
        Value::Date(d) => {
            let utc = d.into_utc();
            PyDateTime::new(
                py,
                utc.year(),
                utc.month() as u8,
                utc.day(),
                utc.hour(),
                utc.minute(),
                utc.second(),
                utc.microsecond(),
                None,
            )?
            .into_py(py)
        }
        Value::Facet(f) => Facet { inner: f.clone() }.into_py(py),
        Value::JsonObject(json_object) => {
            let inner: HashMap<_, _> = json_object
                .iter()
                .map(|(k, v)| (k, value_to_object(v, py)))
                .collect();
            inner.to_object(py)
        }
        Value::Bool(b) => b.into_py(py),
        Value::IpAddr(i) => (*i).to_string().into_py(py),
    })
}

fn value_to_string(value: &Value) -> String {
    match value {
        Value::Str(text) => text.clone(),
        Value::U64(num) => format!("{num}"),
        Value::I64(num) => format!("{num}"),
        Value::F64(num) => format!("{num}"),
        Value::Bytes(bytes) => format!("{bytes:?}"),
        Value::Date(d) => format!("{d:?}"),
        Value::Facet(facet) => facet.to_string(),
        Value::PreTokStr(_pretok) => {
            // TODO implement me
            unimplemented!();
        }
        Value::JsonObject(json_object) => {
            serde_json::to_string(&json_object).unwrap()
        }
        Value::Bool(b) => format!("{b}"),
        Value::IpAddr(i) => format!("{}", *i),
    }
}

/// Tantivy's Document is the object that can be indexed and then searched for.
///
/// Documents are fundamentally a collection of unordered tuples
/// (field_name, value). In this list, one field may appear more than once.
///
/// Example:
///     >>> doc = tantivy.Document()
///     >>> doc.add_text("title", "The Old Man and the Sea")
///     >>> doc.add_text("body", ("He was an old man who fished alone in a "
///                             "skiff in the Gulf Stream and he had gone "
///                             "eighty-four days now without taking a fish."))
///
/// For simplicity, it is also possible to build a `Document` by passing the field
/// values directly as constructor arguments.
///
/// Example:
///     >>> doc = tantivy.Document(title=["The Old Man and the Sea"], body=["..."])
///
/// As syntactic sugar, tantivy also allows the user to pass a single values
/// if there is only one. In other words, the following is also legal.
///
/// Example:
///     >>> doc = tantivy.Document(title="The Old Man and the Sea", body="...")

#[pyclass]
#[derive(Default)]
pub(crate) struct Document {
    pub(crate) field_values: BTreeMap<String, Vec<tv::schema::Value>>,
}

impl fmt::Debug for Document {
    fn fmt(&self, f: &mut fmt::Formatter) -> fmt::Result {
        let doc_str = self
            .field_values
            .iter()
            .map(|(field_name, field_values)| {
                let values_str: String = field_values
                    .iter()
                    .map(value_to_string)
                    .join(",")
                    .chars()
                    .take(10)
                    .collect();
                format!("{field_name}=[{values_str}]")
            })
            .join(",");
        write!(f, "Document({doc_str})")
    }
}

fn add_value<T>(doc: &mut Document, field_name: String, value: T)
where
    Value: From<T>,
{
    doc.field_values
        .entry(field_name)
        .or_insert_with(Vec::new)
        .push(Value::from(value));
}

pub(crate) fn extract_value(any: &PyAny) -> PyResult<Value> {
    if let Ok(s) = any.extract::<String>() {
        return Ok(Value::Str(s));
    }
    if let Ok(num) = any.extract::<i64>() {
        return Ok(Value::I64(num));
    }
    if let Ok(num) = any.extract::<f64>() {
        return Ok(Value::F64(num));
    }
    if let Ok(py_datetime) = any.downcast::<PyDateTime>() {
        let datetime = Utc
            .with_ymd_and_hms(
                py_datetime.get_year(),
                py_datetime.get_month().into(),
                py_datetime.get_day().into(),
                py_datetime.get_hour().into(),
                py_datetime.get_minute().into(),
                py_datetime.get_second().into(),
            )
            .single()
            .unwrap();
        return Ok(Value::Date(tv::DateTime::from_timestamp_secs(
            datetime.timestamp(),
        )));
    }
    if let Ok(facet) = any.extract::<Facet>() {
        return Ok(Value::Facet(facet.inner));
    }
<<<<<<< HEAD
<<<<<<< HEAD
    if let Ok(b) = any.extract::<Vec<u8>>() {
        return Ok(Value::Bytes(b));
    }
=======
>>>>>>> 61de98c33cf61e844c05b14848b9a033edbd0a4f
=======
>>>>>>> 61de98c3
    Err(to_pyerr(format!("Value unsupported {any:?}")))
}

fn extract_value_single_or_list(any: &PyAny) -> PyResult<Vec<Value>> {
    if let Ok(values) = any.downcast::<PyList>() {
        values.iter().map(extract_value).collect()
    } else {
        Ok(vec![extract_value(any)?])
    }
}

#[pymethods]
impl Document {
    #[new]
    #[pyo3(signature = (**kwargs))]
    fn new(kwargs: Option<&PyDict>) -> PyResult<Self> {
        let mut document = Document::default();
        if let Some(field_dict) = kwargs {
            document.extend(field_dict)?;
        }
        Ok(document)
    }

    fn extend(&mut self, py_dict: &PyDict) -> PyResult<()> {
        let mut field_values: BTreeMap<String, Vec<tv::schema::Value>> =
            BTreeMap::new();
        for key_value_any in py_dict.items() {
            if let Ok(key_value) = key_value_any.downcast::<PyTuple>() {
                if key_value.len() != 2 {
                    continue;
                }
                let key: String = key_value.get_item(0)?.extract()?;
                let value_list =
                    extract_value_single_or_list(key_value.get_item(1)?)?;
                field_values.insert(key, value_list);
            }
        }
        self.field_values.extend(field_values.into_iter());
        Ok(())
    }

    #[staticmethod]
    fn from_dict(py_dict: &PyDict) -> PyResult<Document> {
        let mut field_values: BTreeMap<String, Vec<tv::schema::Value>> =
            BTreeMap::new();
        for key_value_any in py_dict.items() {
            if let Ok(key_value) = key_value_any.downcast::<PyTuple>() {
                if key_value.len() != 2 {
                    continue;
                }
                let key: String = key_value.get_item(0)?.extract()?;
                let value_list =
                    extract_value_single_or_list(key_value.get_item(1)?)?;
                field_values.insert(key, value_list);
            }
        }
        Ok(Document { field_values })
    }

    /// Returns a dictionary with the different
    /// field values.
    ///
    /// In tantivy, `Document` can be hold multiple
    /// values for a single field.
    ///
    /// For this reason, the dictionary, will associate
    /// a list of value for every field.
    fn to_dict(&self, py: Python) -> PyResult<PyObject> {
        let dict = PyDict::new(py);
        for (key, values) in &self.field_values {
            let values_py: Vec<PyObject> = values
                .iter()
                .map(|v| value_to_py(py, v))
                .collect::<PyResult<_>>()?;
            dict.set_item(key, values_py)?;
        }
        Ok(dict.into())
    }

    /// Add a text value to the document.
    ///
    /// Args:
    ///     field_name (str): The field name for which we are adding the text.
    ///     text (str): The text that will be added to the document.
    fn add_text(&mut self, field_name: String, text: &str) {
        add_value(self, field_name, text);
    }

    /// Add an unsigned integer value to the document.
    ///
    /// Args:
    ///     field_name (str): The field name for which we are adding the unsigned integer.
    ///     value (int): The integer that will be added to the document.
    fn add_unsigned(&mut self, field_name: String, value: u64) {
        add_value(self, field_name, value);
    }

    /// Add a signed integer value to the document.
    ///
    /// Args:
    ///     field_name (str): The field name for which we are adding the integer.
    ///     value (int): The integer that will be added to the document.
    fn add_integer(&mut self, field_name: String, value: i64) {
        add_value(self, field_name, value);
    }

    /// Add a float value to the document.
    ///
    /// Args:
    ///     field_name (str): The field name for which we are adding the value.
    ///     value (f64): The float that will be added to the document.
    fn add_float(&mut self, field_name: String, value: f64) {
        add_value(self, field_name, value);
    }

    /// Add a date value to the document.
    ///
    /// Args:
    ///     field_name (str): The field name for which we are adding the date.
    ///     value (datetime): The date that will be added to the document.
    fn add_date(&mut self, field_name: String, value: &PyDateTime) {
        let datetime = Utc
            .with_ymd_and_hms(
                value.get_year(),
                value.get_month().into(),
                value.get_day().into(),
                value.get_hour().into(),
                value.get_minute().into(),
                value.get_second().into(),
            )
            .single()
            .unwrap();
        add_value(
            self,
            field_name,
            tv::DateTime::from_timestamp_secs(datetime.timestamp()),
        );
    }

    /// Add a facet value to the document.
    /// Args:
    ///     field_name (str): The field name for which we are adding the facet.
    ///     value (Facet): The Facet that will be added to the document.
    fn add_facet(&mut self, field_name: String, facet: &Facet) {
        add_value(self, field_name, facet.inner.clone());
    }

    /// Add a bytes value to the document.
    ///
    /// Args:
    ///     field_name (str): The field for which we are adding the bytes.
    ///     value (bytes): The bytes that will be added to the document.
    fn add_bytes(&mut self, field_name: String, bytes: Vec<u8>) {
        add_value(self, field_name, bytes);
    }

    /// Add a bytes value to the document.
    ///
    /// Args:
    ///     field_name (str): The field for which we are adding the bytes.
    ///     value (str): The json object that will be added to the document.
    fn add_json(&mut self, field_name: String, json: &str) {
        let json_object: serde_json::Value =
            serde_json::from_str(json).unwrap();
        add_value(self, field_name, json_object);
    }

    /// Returns the number of added fields that have been added to the document
    #[getter]
    fn num_fields(&self) -> usize {
        self.field_values.len()
    }

    /// True if the document is empty, False otherwise.
    #[getter]
    fn is_empty(&self) -> bool {
        self.field_values.is_empty()
    }

    /// Get the first value associated with the given field.
    ///
    /// Args:
    ///     field (Field): The field for which we would like to get the value.
    ///
    /// Returns the value if one is found, otherwise None.
    /// The type of the value depends on the field.
    fn get_first(
        &self,
        py: Python,
        fieldname: &str,
    ) -> PyResult<Option<PyObject>> {
        if let Some(value) = self.iter_values_for_field(fieldname).next() {
            let py_value = value_to_py(py, value)?;
            Ok(Some(py_value))
        } else {
            Ok(None)
        }
    }

    /// Get the all values associated with the given field.
    ///
    /// Args:
    ///     field (Field): The field for which we would like to get the values.
    ///
    /// Returns a list of values.
    /// The type of the value depends on the field.
    fn get_all(&self, py: Python, field_name: &str) -> PyResult<Vec<PyObject>> {
        self.iter_values_for_field(field_name)
            .map(|value| value_to_py(py, value))
            .collect::<PyResult<Vec<_>>>()
    }

    fn __getitem__(&self, field_name: &str) -> PyResult<Vec<PyObject>> {
        Python::with_gil(|py| -> PyResult<Vec<PyObject>> {
            self.get_all(py, field_name)
        })
    }

    fn __repr__(&self) -> PyResult<String> {
        Ok(format!("{self:?}"))
    }
}

impl Document {
    fn iter_values_for_field<'a>(
        &'a self,
        field: &str,
    ) -> impl Iterator<Item = &'a Value> + 'a {
        self.field_values
            .get(field)
            .into_iter()
            .flat_map(|values| values.iter())
    }
}<|MERGE_RESOLUTION|>--- conflicted
+++ resolved
@@ -1,439 +1,100 @@
-#![allow(clippy::new_ret_no_self)]
-#![allow(clippy::wrong_self_convention)]
+#[rustfmt::skip]
+use ::tantivy as tv;
+use pyo3::{exceptions, prelude::*};
 
-use itertools::Itertools;
-use pyo3::{
-    prelude::*,
-    types::{
-        PyAny, PyDateAccess, PyDateTime, PyDict, PyList, PyTimeAccess, PyTuple,
-    },
-};
+mod document;
+mod facet;
+mod filters;
+mod index;
+mod more_collectors;
+mod query;
+mod schema;
+mod schemabuilder;
+mod searcher;
+mod searcher_frame_document;
 
-use chrono::{offset::TimeZone, Utc};
+use document::Document;
+use facet::Facet;
+use index::Index;
+use schema::Schema;
+use schemabuilder::SchemaBuilder;
+use searcher::{DocAddress, Searcher};
 
-use tantivy as tv;
-
-use crate::{facet::Facet, to_pyerr};
-use serde_json::Value as JsonValue;
-use std::{
-    collections::{BTreeMap, HashMap},
-    fmt,
-};
-use tantivy::schema::Value;
-
-fn value_to_object(val: &JsonValue, py: Python<'_>) -> PyObject {
-    match val {
-        JsonValue::Null => py.None(),
-        JsonValue::Bool(b) => b.to_object(py),
-        JsonValue::Number(n) => match n {
-            n if n.is_i64() => n.as_i64().to_object(py),
-            n if n.is_u64() => n.as_u64().to_object(py),
-            n if n.is_f64() => n.as_f64().to_object(py),
-            _ => panic!("number too large"),
-        },
-        JsonValue::String(s) => s.to_object(py),
-        JsonValue::Array(v) => {
-            let inner: Vec<_> =
-                v.iter().map(|x| value_to_object(x, py)).collect();
-            inner.to_object(py)
-        }
-        JsonValue::Object(m) => {
-            let inner: HashMap<_, _> =
-                m.iter().map(|(k, v)| (k, value_to_object(v, py))).collect();
-            inner.to_object(py)
-        }
-    }
-}
-
-fn value_to_py(py: Python, value: &Value) -> PyResult<PyObject> {
-    Ok(match value {
-        Value::Str(text) => text.into_py(py),
-        Value::U64(num) => (*num).into_py(py),
-        Value::I64(num) => (*num).into_py(py),
-        Value::F64(num) => (*num).into_py(py),
-        Value::Bytes(b) => b.to_object(py),
-        Value::PreTokStr(_pretoken) => {
-            // TODO implement me
-            unimplemented!();
-        }
-        Value::Date(d) => {
-            let utc = d.into_utc();
-            PyDateTime::new(
-                py,
-                utc.year(),
-                utc.month() as u8,
-                utc.day(),
-                utc.hour(),
-                utc.minute(),
-                utc.second(),
-                utc.microsecond(),
-                None,
-            )?
-            .into_py(py)
-        }
-        Value::Facet(f) => Facet { inner: f.clone() }.into_py(py),
-        Value::JsonObject(json_object) => {
-            let inner: HashMap<_, _> = json_object
-                .iter()
-                .map(|(k, v)| (k, value_to_object(v, py)))
-                .collect();
-            inner.to_object(py)
-        }
-        Value::Bool(b) => b.into_py(py),
-        Value::IpAddr(i) => (*i).to_string().into_py(py),
-    })
-}
-
-fn value_to_string(value: &Value) -> String {
-    match value {
-        Value::Str(text) => text.clone(),
-        Value::U64(num) => format!("{num}"),
-        Value::I64(num) => format!("{num}"),
-        Value::F64(num) => format!("{num}"),
-        Value::Bytes(bytes) => format!("{bytes:?}"),
-        Value::Date(d) => format!("{d:?}"),
-        Value::Facet(facet) => facet.to_string(),
-        Value::PreTokStr(_pretok) => {
-            // TODO implement me
-            unimplemented!();
-        }
-        Value::JsonObject(json_object) => {
-            serde_json::to_string(&json_object).unwrap()
-        }
-        Value::Bool(b) => format!("{b}"),
-        Value::IpAddr(i) => format!("{}", *i),
-    }
-}
-
-/// Tantivy's Document is the object that can be indexed and then searched for.
+/// Python bindings for the search engine library Tantivy.
 ///
-/// Documents are fundamentally a collection of unordered tuples
-/// (field_name, value). In this list, one field may appear more than once.
+/// Tantivy is a full text search engine library written in rust.
+///
+/// It is closer to Apache Lucene than to Elasticsearch and Apache Solr in
+/// the sense it is not an off-the-shelf search engine server, but rather
+/// a library that can be used to build such a search engine.
+/// Tantivy is, in fact, strongly inspired by Lucene's design.
 ///
 /// Example:
+///     >>> import json
+///     >>> import tantivy
+///
+///     >>> builder = tantivy.SchemaBuilder()
+///
+///     >>> title = builder.add_text_field("title", stored=True)
+///     >>> body = builder.add_text_field("body")
+///
+///     >>> schema = builder.build()
+///     >>> index = tantivy.Index(schema)
 ///     >>> doc = tantivy.Document()
-///     >>> doc.add_text("title", "The Old Man and the Sea")
-///     >>> doc.add_text("body", ("He was an old man who fished alone in a "
+///     >>> doc.add_text(title, "The Old Man and the Sea")
+///     >>> doc.add_text(body, ("He was an old man who fished alone in a "
 ///                             "skiff in the Gulf Stream and he had gone "
 ///                             "eighty-four days now without taking a fish."))
 ///
-/// For simplicity, it is also possible to build a `Document` by passing the field
-/// values directly as constructor arguments.
+///     >>> writer.add_document(doc)
 ///
-/// Example:
-///     >>> doc = tantivy.Document(title=["The Old Man and the Sea"], body=["..."])
+///     >>> doc = schema.parse_document(json.dumps({
+///            "title": ["Frankenstein", "The Modern Prometheus"],
+///            "body": ("You will rejoice to hear that no disaster has "
+///                     "accompanied the commencement of an enterprise which "
+///                     "you have regarded with such evil forebodings.  "
+///                     "I arrived here yesterday, and my first task is to "
+///                     "assure my dear sister of my welfare and increasing "
+///                     "confidence in the success of my undertaking.")
+///     }))
 ///
-/// As syntactic sugar, tantivy also allows the user to pass a single values
-/// if there is only one. In other words, the following is also legal.
+///     >>> writer.add_document(doc)
+///     >>> writer.commit()
 ///
-/// Example:
-///     >>> doc = tantivy.Document(title="The Old Man and the Sea", body="...")
-
-#[pyclass]
-#[derive(Default)]
-pub(crate) struct Document {
-    pub(crate) field_values: BTreeMap<String, Vec<tv::schema::Value>>,
+///     >>> reader = index.reader()
+///     >>> searcher = reader.searcher()
+///
+///     >>> query = index.parse_query("sea whale", [title, body])
+///
+///     >>> result = searcher.search(query, 10)
+///
+///     >>> assert len(result) == 1
+///
+#[pymodule]
+fn tantivy(_py: Python, m: &PyModule) -> PyResult<()> {
+    m.add_class::<Schema>()?;
+    m.add_class::<SchemaBuilder>()?;
+    m.add_class::<Searcher>()?;
+    m.add_class::<Document>()?;
+    m.add_class::<Index>()?;
+    m.add_class::<DocAddress>()?;
+    m.add_class::<Facet>()?;
+    Ok(())
 }
 
-impl fmt::Debug for Document {
-    fn fmt(&self, f: &mut fmt::Formatter) -> fmt::Result {
-        let doc_str = self
-            .field_values
-            .iter()
-            .map(|(field_name, field_values)| {
-                let values_str: String = field_values
-                    .iter()
-                    .map(value_to_string)
-                    .join(",")
-                    .chars()
-                    .take(10)
-                    .collect();
-                format!("{field_name}=[{values_str}]")
-            })
-            .join(",");
-        write!(f, "Document({doc_str})")
-    }
+pub(crate) fn to_pyerr<E: ToString>(err: E) -> PyErr {
+    exceptions::PyValueError::new_err(err.to_string())
 }
 
-fn add_value<T>(doc: &mut Document, field_name: String, value: T)
-where
-    Value: From<T>,
-{
-    doc.field_values
-        .entry(field_name)
-        .or_insert_with(Vec::new)
-        .push(Value::from(value));
-}
+pub(crate) fn get_field(
+    schema: &tv::schema::Schema,
+    field_name: &str,
+) -> PyResult<tv::schema::Field> {
+    let field = schema.get_field(field_name).ok_or_else(|| {
+        exceptions::PyValueError::new_err(format!(
+            "Field `{field_name}` is not defined in the schema."
+        ))
+    })?;
 
-pub(crate) fn extract_value(any: &PyAny) -> PyResult<Value> {
-    if let Ok(s) = any.extract::<String>() {
-        return Ok(Value::Str(s));
-    }
-    if let Ok(num) = any.extract::<i64>() {
-        return Ok(Value::I64(num));
-    }
-    if let Ok(num) = any.extract::<f64>() {
-        return Ok(Value::F64(num));
-    }
-    if let Ok(py_datetime) = any.downcast::<PyDateTime>() {
-        let datetime = Utc
-            .with_ymd_and_hms(
-                py_datetime.get_year(),
-                py_datetime.get_month().into(),
-                py_datetime.get_day().into(),
-                py_datetime.get_hour().into(),
-                py_datetime.get_minute().into(),
-                py_datetime.get_second().into(),
-            )
-            .single()
-            .unwrap();
-        return Ok(Value::Date(tv::DateTime::from_timestamp_secs(
-            datetime.timestamp(),
-        )));
-    }
-    if let Ok(facet) = any.extract::<Facet>() {
-        return Ok(Value::Facet(facet.inner));
-    }
-<<<<<<< HEAD
-<<<<<<< HEAD
-    if let Ok(b) = any.extract::<Vec<u8>>() {
-        return Ok(Value::Bytes(b));
-    }
-=======
->>>>>>> 61de98c33cf61e844c05b14848b9a033edbd0a4f
-=======
->>>>>>> 61de98c3
-    Err(to_pyerr(format!("Value unsupported {any:?}")))
-}
-
-fn extract_value_single_or_list(any: &PyAny) -> PyResult<Vec<Value>> {
-    if let Ok(values) = any.downcast::<PyList>() {
-        values.iter().map(extract_value).collect()
-    } else {
-        Ok(vec![extract_value(any)?])
-    }
-}
-
-#[pymethods]
-impl Document {
-    #[new]
-    #[pyo3(signature = (**kwargs))]
-    fn new(kwargs: Option<&PyDict>) -> PyResult<Self> {
-        let mut document = Document::default();
-        if let Some(field_dict) = kwargs {
-            document.extend(field_dict)?;
-        }
-        Ok(document)
-    }
-
-    fn extend(&mut self, py_dict: &PyDict) -> PyResult<()> {
-        let mut field_values: BTreeMap<String, Vec<tv::schema::Value>> =
-            BTreeMap::new();
-        for key_value_any in py_dict.items() {
-            if let Ok(key_value) = key_value_any.downcast::<PyTuple>() {
-                if key_value.len() != 2 {
-                    continue;
-                }
-                let key: String = key_value.get_item(0)?.extract()?;
-                let value_list =
-                    extract_value_single_or_list(key_value.get_item(1)?)?;
-                field_values.insert(key, value_list);
-            }
-        }
-        self.field_values.extend(field_values.into_iter());
-        Ok(())
-    }
-
-    #[staticmethod]
-    fn from_dict(py_dict: &PyDict) -> PyResult<Document> {
-        let mut field_values: BTreeMap<String, Vec<tv::schema::Value>> =
-            BTreeMap::new();
-        for key_value_any in py_dict.items() {
-            if let Ok(key_value) = key_value_any.downcast::<PyTuple>() {
-                if key_value.len() != 2 {
-                    continue;
-                }
-                let key: String = key_value.get_item(0)?.extract()?;
-                let value_list =
-                    extract_value_single_or_list(key_value.get_item(1)?)?;
-                field_values.insert(key, value_list);
-            }
-        }
-        Ok(Document { field_values })
-    }
-
-    /// Returns a dictionary with the different
-    /// field values.
-    ///
-    /// In tantivy, `Document` can be hold multiple
-    /// values for a single field.
-    ///
-    /// For this reason, the dictionary, will associate
-    /// a list of value for every field.
-    fn to_dict(&self, py: Python) -> PyResult<PyObject> {
-        let dict = PyDict::new(py);
-        for (key, values) in &self.field_values {
-            let values_py: Vec<PyObject> = values
-                .iter()
-                .map(|v| value_to_py(py, v))
-                .collect::<PyResult<_>>()?;
-            dict.set_item(key, values_py)?;
-        }
-        Ok(dict.into())
-    }
-
-    /// Add a text value to the document.
-    ///
-    /// Args:
-    ///     field_name (str): The field name for which we are adding the text.
-    ///     text (str): The text that will be added to the document.
-    fn add_text(&mut self, field_name: String, text: &str) {
-        add_value(self, field_name, text);
-    }
-
-    /// Add an unsigned integer value to the document.
-    ///
-    /// Args:
-    ///     field_name (str): The field name for which we are adding the unsigned integer.
-    ///     value (int): The integer that will be added to the document.
-    fn add_unsigned(&mut self, field_name: String, value: u64) {
-        add_value(self, field_name, value);
-    }
-
-    /// Add a signed integer value to the document.
-    ///
-    /// Args:
-    ///     field_name (str): The field name for which we are adding the integer.
-    ///     value (int): The integer that will be added to the document.
-    fn add_integer(&mut self, field_name: String, value: i64) {
-        add_value(self, field_name, value);
-    }
-
-    /// Add a float value to the document.
-    ///
-    /// Args:
-    ///     field_name (str): The field name for which we are adding the value.
-    ///     value (f64): The float that will be added to the document.
-    fn add_float(&mut self, field_name: String, value: f64) {
-        add_value(self, field_name, value);
-    }
-
-    /// Add a date value to the document.
-    ///
-    /// Args:
-    ///     field_name (str): The field name for which we are adding the date.
-    ///     value (datetime): The date that will be added to the document.
-    fn add_date(&mut self, field_name: String, value: &PyDateTime) {
-        let datetime = Utc
-            .with_ymd_and_hms(
-                value.get_year(),
-                value.get_month().into(),
-                value.get_day().into(),
-                value.get_hour().into(),
-                value.get_minute().into(),
-                value.get_second().into(),
-            )
-            .single()
-            .unwrap();
-        add_value(
-            self,
-            field_name,
-            tv::DateTime::from_timestamp_secs(datetime.timestamp()),
-        );
-    }
-
-    /// Add a facet value to the document.
-    /// Args:
-    ///     field_name (str): The field name for which we are adding the facet.
-    ///     value (Facet): The Facet that will be added to the document.
-    fn add_facet(&mut self, field_name: String, facet: &Facet) {
-        add_value(self, field_name, facet.inner.clone());
-    }
-
-    /// Add a bytes value to the document.
-    ///
-    /// Args:
-    ///     field_name (str): The field for which we are adding the bytes.
-    ///     value (bytes): The bytes that will be added to the document.
-    fn add_bytes(&mut self, field_name: String, bytes: Vec<u8>) {
-        add_value(self, field_name, bytes);
-    }
-
-    /// Add a bytes value to the document.
-    ///
-    /// Args:
-    ///     field_name (str): The field for which we are adding the bytes.
-    ///     value (str): The json object that will be added to the document.
-    fn add_json(&mut self, field_name: String, json: &str) {
-        let json_object: serde_json::Value =
-            serde_json::from_str(json).unwrap();
-        add_value(self, field_name, json_object);
-    }
-
-    /// Returns the number of added fields that have been added to the document
-    #[getter]
-    fn num_fields(&self) -> usize {
-        self.field_values.len()
-    }
-
-    /// True if the document is empty, False otherwise.
-    #[getter]
-    fn is_empty(&self) -> bool {
-        self.field_values.is_empty()
-    }
-
-    /// Get the first value associated with the given field.
-    ///
-    /// Args:
-    ///     field (Field): The field for which we would like to get the value.
-    ///
-    /// Returns the value if one is found, otherwise None.
-    /// The type of the value depends on the field.
-    fn get_first(
-        &self,
-        py: Python,
-        fieldname: &str,
-    ) -> PyResult<Option<PyObject>> {
-        if let Some(value) = self.iter_values_for_field(fieldname).next() {
-            let py_value = value_to_py(py, value)?;
-            Ok(Some(py_value))
-        } else {
-            Ok(None)
-        }
-    }
-
-    /// Get the all values associated with the given field.
-    ///
-    /// Args:
-    ///     field (Field): The field for which we would like to get the values.
-    ///
-    /// Returns a list of values.
-    /// The type of the value depends on the field.
-    fn get_all(&self, py: Python, field_name: &str) -> PyResult<Vec<PyObject>> {
-        self.iter_values_for_field(field_name)
-            .map(|value| value_to_py(py, value))
-            .collect::<PyResult<Vec<_>>>()
-    }
-
-    fn __getitem__(&self, field_name: &str) -> PyResult<Vec<PyObject>> {
-        Python::with_gil(|py| -> PyResult<Vec<PyObject>> {
-            self.get_all(py, field_name)
-        })
-    }
-
-    fn __repr__(&self) -> PyResult<String> {
-        Ok(format!("{self:?}"))
-    }
-}
-
-impl Document {
-    fn iter_values_for_field<'a>(
-        &'a self,
-        field: &str,
-    ) -> impl Iterator<Item = &'a Value> + 'a {
-        self.field_values
-            .get(field)
-            .into_iter()
-            .flat_map(|values| values.iter())
-    }
+    Ok(field)
 }
#![allow(clippy::new_ret_no_self)]

use std::collections::HashMap;
<<<<<<< HEAD
=======

use pyo3::{exceptions, prelude::*, types::PyAny};
>>>>>>> d703f5f7

use pyo3::{
    exceptions,
    prelude::*,
    types::{PyAny, PyDateAccess, PyDateTime, PyTimeAccess},
};

use crate::facet::Facet;
use crate::{
    document::{extract_value, Document},
    filters::outer_punctuation_filter::OuterPunctuationFilter,
    filters::possessive_contraction_filter::PossessiveContractionFilter,
    get_field,
    parser_error::QueryParserErrorIntoPy,
    query::Query,
    schema::Schema,
    searcher::Searcher,
    searcher_frame_document::StatSearcher,
    to_pyerr,
};

use chrono::{offset::TimeZone, Utc};
use tantivy as tv;
use tantivy::{
    directory::MmapDirectory,
    schema::{
        document::TantivyDocument, NamedFieldDocument, OwnedValue as Value,
<<<<<<< HEAD
        Term, Type,
=======
        Term,
>>>>>>> d703f5f7
    },
    tokenizer::{
        Language, LowerCaser, RemoveLongFilter, SimpleTokenizer, Stemmer,
        TextAnalyzer, WhitespaceTokenizer,
    },
};

const RELOAD_POLICY: &str = "commit";

/// IndexWriter is the user entry-point to add documents to the index.
///
/// To create an IndexWriter first create an Index and call the writer() method
/// on the index object.
#[pyclass(module = "tantivy.tantivy")]
pub(crate) struct IndexWriter {
    inner_index_writer: Option<tv::IndexWriter>,
    schema: tv::schema::Schema,
}

impl IndexWriter {
    fn inner(&self) -> PyResult<&tv::IndexWriter> {
        self.inner_index_writer.as_ref().ok_or_else(|| {
            exceptions::PyRuntimeError::new_err(
                "IndexWriter was consumed and no longer in a valid state",
            )
        })
    }

    fn inner_mut(&mut self) -> PyResult<&mut tv::IndexWriter> {
        self.inner_index_writer.as_mut().ok_or_else(|| {
            exceptions::PyRuntimeError::new_err(
                "IndexWriter was consumed and no longer in a valid state",
            )
        })
    }

    fn take_inner(&mut self) -> PyResult<tv::IndexWriter> {
        self.inner_index_writer.take().ok_or_else(|| {
            exceptions::PyRuntimeError::new_err(
                "IndexWriter was consumed and no longer in a valid state",
            )
        })
    }
}

#[pymethods]
impl IndexWriter {
    /// Add a document to the index.
    ///
    /// If the indexing pipeline is full, this call may block.
    ///
    /// Returns an `opstamp`, which is an increasing integer that can be used
    /// by the client to align commits with its own document queue.
    /// The `opstamp` represents the number of documents that have been added
    /// since the creation of the index.
    pub fn add_document(&mut self, doc: &Document) -> PyResult<u64> {
        let named_doc = NamedFieldDocument(doc.field_values.clone());
        let doc = TantivyDocument::convert_named_doc(&self.schema, named_doc)
            .map_err(to_pyerr)?;
        self.inner()?.add_document(doc).map_err(to_pyerr)
    }

    /// Helper for the `add_document` method, but passing a json string.
    ///
    /// If the indexing pipeline is full, this call may block.
    ///
    /// Returns an `opstamp`, which is an increasing integer that can be used
    /// by the client to align commits with its own document queue.
    /// The `opstamp` represents the number of documents that have been added
    /// since the creation of the index.
    pub fn add_json(&mut self, json: &str) -> PyResult<u64> {
        let doc = TantivyDocument::parse_json(&self.schema, json)
            .map_err(to_pyerr)?;
        let opstamp = self.inner()?.add_document(doc);
        opstamp.map_err(to_pyerr)
    }

    /// Commits all of the pending changes
    ///
    /// A call to commit blocks. After it returns, all of the document that
    /// were added since the last commit are published and persisted.
    ///
    /// In case of a crash or an hardware failure (as long as the hard disk is
    /// spared), it will be possible to resume indexing from this point.
    ///
    /// Returns the `opstamp` of the last document that made it in the commit.
    fn commit(&mut self) -> PyResult<u64> {
        self.inner_mut()?.commit().map_err(to_pyerr)
    }

    /// Rollback to the last commit
    ///
    /// This cancels all of the update that happened before after the last
    /// commit. After calling rollback, the index is in the same state as it
    /// was after the last commit.
    fn rollback(&mut self) -> PyResult<u64> {
        self.inner_mut()?.rollback().map_err(to_pyerr)
    }

    /// Detect and removes the files that are not used by the index anymore.
    fn garbage_collect_files(&mut self) -> PyResult<()> {
        use futures::executor::block_on;
        block_on(self.inner()?.garbage_collect_files()).map_err(to_pyerr)?;
        Ok(())
    }

    /// Deletes all documents from the index.
    fn delete_all_documents(&mut self) -> PyResult<()> {
        self.inner()?.delete_all_documents().map_err(to_pyerr)?;
        Ok(())
    }

    /// The opstamp of the last successful commit.
    ///
    /// This is the opstamp the index will rollback to if there is a failure
    /// like a power surge.
    ///
    /// This is also the opstamp of the commit that is currently available
    /// for searchers.
    #[getter]
    fn commit_opstamp(&self) -> PyResult<u64> {
        Ok(self.inner()?.commit_opstamp())
    }

    /// Delete all documents containing a given term.
    /// This function checks the type of the field and then converts the given value to
    /// that particular type, instead of the other way around.
    ///
    /// Args:
    ///     field_name (str): The field name for which we want to filter deleted docs.
    ///     field_value (PyAny): Python object with the value we want to filter.
    ///
    /// If the field_name is not on the schema raises ValueError exception.
    /// If the field_value is not supported raises Exception.
    fn delete_documents_kapiche(
        &mut self,
        field_name: &str,
        field_value: &Bound<PyAny>,
    ) -> PyResult<u64> {
        let field = get_field(&self.schema, field_name)?;
        let field_value_type =
            self.schema.get_field_entry(field).field_type().value_type();
        let term = match field_value_type {
            Type::U64 => {
                let value: u64 = field_value.extract::<u64>()?;
                Ok(Term::from_field_u64(field, value))
            },
            Type::I64 => {
                let value: i64 = field_value.extract::<i64>()?;
                Ok(Term::from_field_i64(field, value))
            },
            Type::Str => {
                let value: String = field_value.extract::<String>()?;
                Ok(Term::from_field_text(field, &value))
            },
            Type::F64 => {
                let value: f64 = field_value.extract::<f64>()?;
                Ok(Term::from_field_f64(field, value))
            },
            Type::Bool => {
                Err(exceptions::PyValueError::new_err(format!(
                    "Field `{field_name}` is bytes type not deletable."
                )))
            },
            Type::Date => {
                let py_datetime = field_value.downcast::<PyDateTime>()?;
                let datetime = Utc
                    .with_ymd_and_hms(
                        py_datetime.get_year(),
                        py_datetime.get_month().into(),
                        py_datetime.get_day().into(),
                        py_datetime.get_hour().into(),
                        py_datetime.get_minute().into(),
                        py_datetime.get_second().into(),
                    )
                .single().unwrap();
                let value = tv::DateTime::from_timestamp_secs(
                datetime.timestamp(),
                );
                Ok(Term::from_field_date(field, value))
            },
            Type::Facet => {
                let value: Facet = field_value.extract::<Facet>()?;
                Ok(Term::from_facet(field, &value.inner))
            },
            Type::Bytes => {
                Err(exceptions::PyValueError::new_err(format!(
                    "Field `{field_name}` is bytes type not deletable."
                )))
            },
            Type::IpAddr => {
                Err(exceptions::PyValueError::new_err(format!(
                    "Field `{field_name}` is IpAddr object type and hasn not been implemented yet."
                )))
            },
            Type::Json => {
                Err(exceptions::PyValueError::new_err(format!(
                    "Field `{field_name}` is json object type not deletable."
                )))
            },
        };
        Ok(self.inner_mut()?.delete_term(term?))
    }

    /// Delete all documents containing a given term.
    ///
    /// Args:
    ///     field_name (str): The field name for which we want to filter deleted docs.
    ///     field_value (PyAny): Python object with the value we want to filter.
    ///
    /// If the field_name is not on the schema raises ValueError exception.
    /// If the field_value is not supported raises Exception.
    fn delete_documents(
        &mut self,
        field_name: &str,
        field_value: &Bound<PyAny>,
    ) -> PyResult<u64> {
        let field = get_field(&self.schema, field_name)?;
        let value = extract_value(field_value)?;
        let term = match value {
            Value::Null => {
                return Err(exceptions::PyValueError::new_err(format!(
                    "Field `{field_name}` is null type not deletable."
                )))
            },
            Value::Str(text) => Term::from_field_text(field, &text),
            Value::U64(num) => Term::from_field_u64(field, num),
            Value::I64(num) => Term::from_field_i64(field, num),
            Value::F64(num) => Term::from_field_f64(field, num),
            Value::Date(d) => Term::from_field_date(field, d),
            Value::Facet(facet) => Term::from_facet(field, &facet),
            Value::Bytes(_) => {
                return Err(exceptions::PyValueError::new_err(format!(
                    "Field `{field_name}` is bytes type not deletable."
                )))
            }
            Value::PreTokStr(_pretok) => {
                return Err(exceptions::PyValueError::new_err(format!(
                    "Field `{field_name}` is pretokenized. This is not authorized for delete."
                )))
            }
            Value::Array(_) => {
                return Err(exceptions::PyValueError::new_err(format!(
                    "Field `{field_name}` is array type not deletable."
                )))
            }
            Value::Object(_) => {
                return Err(exceptions::PyValueError::new_err(format!(
                    "Field `{field_name}` is json object type not deletable."
                )))
            },
            Value::Bool(b) => Term::from_field_bool(field, b),
            Value::IpAddr(i) => Term::from_field_ip_addr(field, i)
        };
        Ok(self.inner()?.delete_term(term))
    }

    /// If there are some merging threads, blocks until they all finish
    /// their work and then drop the `IndexWriter`.
    ///
    /// This will consume the `IndexWriter`. Further accesses to the
    /// object will result in an error.
    pub fn wait_merging_threads(&mut self) -> PyResult<()> {
        self.take_inner()?.wait_merging_threads().map_err(to_pyerr)
    }
}

/// Create a new index object.
///
/// Args:
///     schema (Schema): The schema of the index.
///     path (str, optional): The path where the index should be stored. If
///         no path is provided, the index will be stored in memory.
///     reuse (bool, optional): Should we open an existing index if one exists
///         or always create a new one.
///
/// If an index already exists it will be opened and reused. Raises OSError
/// if there was a problem during the opening or creation of the index.
#[pyclass(module = "tantivy.tantivy")]
pub(crate) struct Index {
    pub(crate) index: tv::Index,
    reader: tv::IndexReader,
}

// Creates a custom Tokenizer in line with the requirements of Kapiche.
// It combines a WhiteSpaceTokenizer with a StopWordFilter, OuterPunctuationFilter
// and a PossessiveContractionFilter.
fn get_kapiche_tokenizer() -> TextAnalyzer {
    TextAnalyzer::builder(WhitespaceTokenizer::default())
        .filter(OuterPunctuationFilter::new(vec!['#', '@']))
        .filter(PossessiveContractionFilter)
        .build()
}

// Creates a custom Tokenizer in line with the requirements of Kapiche.
// It combines a WhiteSpaceTokenizer with a StopWordFilter, LowerCaser, OuterPunctuationFilter,
// and a PossessiveContractionFilter.
fn get_kapiche_tokenizer_lower() -> TextAnalyzer {
    TextAnalyzer::builder(WhitespaceTokenizer::default())
        .filter(LowerCaser)
        .filter(OuterPunctuationFilter::new(vec!['#', '@']))
        .filter(PossessiveContractionFilter)
        .build()
}

#[pymethods]
impl Index {
    #[staticmethod]
    fn open(path: &str) -> PyResult<Index> {
        let index = tv::Index::open_in_dir(path).map_err(to_pyerr)?;

        Index::register_custom_text_analyzers(&index);

        // Register Kapiche Tokenizer
        let kapiche_tokenizer = get_kapiche_tokenizer();
        index
            .tokenizers()
            .register("kapiche_tokenizer", kapiche_tokenizer);
        let kapiche_tokenizer_lower = get_kapiche_tokenizer_lower();
        index
            .tokenizers()
            .register("kapiche_tokenizer_lower", kapiche_tokenizer_lower);

        let reader = index.reader().map_err(to_pyerr)?;
        Ok(Index { index, reader })
    }

    #[new]
    #[pyo3(signature = (schema, path = None, reuse = true))]
    fn new(schema: &Schema, path: Option<&str>, reuse: bool) -> PyResult<Self> {
        let index = match path {
            Some(p) => {
                let directory = MmapDirectory::open(p).map_err(to_pyerr)?;
                if reuse {
                    tv::Index::open_or_create(directory, schema.inner.clone())
                } else {
                    tv::Index::create(
                        directory,
                        schema.inner.clone(),
                        tv::IndexSettings::default(),
                    )
                }
                .map_err(to_pyerr)?
            }
            None => tv::Index::create_in_ram(schema.inner.clone()),
        };

        Index::register_custom_text_analyzers(&index);

        // Register Kapiche tokenizer
        let kapiche_tokenizer = get_kapiche_tokenizer();
        index
            .tokenizers()
            .register("kapiche_tokenizer", kapiche_tokenizer);
        let kapiche_tokenizer_lower = get_kapiche_tokenizer_lower();
        index
            .tokenizers()
            .register("kapiche_tokenizer_lower", kapiche_tokenizer_lower);

        let reader = index.reader().map_err(to_pyerr)?;
        Ok(Index { index, reader })
    }

    /// Create a `IndexWriter` for the index.
    ///
    /// The writer will be multithreaded and the provided heap size will be
    /// split between the given number of threads.
    ///
    /// Args:
    ///     overall_heap_size (int, optional): The total target heap memory usage of
    ///         the writer. Tantivy requires that this can't be less
    ///         than 3000000 *per thread*. Lower values will result in more
    ///         frequent internal commits when adding documents (slowing down
    ///         write progress), and larger values will results in fewer
    ///         commits but greater memory usage. The best value will depend
    ///         on your specific use case.
    ///     num_threads (int, optional): The number of threads that the writer
    ///         should use. If this value is 0, tantivy will choose
    ///         automatically the number of threads.
    ///
    /// Raises ValueError if there was an error while creating the writer.
    #[pyo3(signature = (heap_size = 128_000_000, num_threads = 0))]
    fn writer(
        &self,
        heap_size: usize,
        num_threads: usize,
    ) -> PyResult<IndexWriter> {
        let writer = match num_threads {
            0 => self.index.writer(heap_size),
            _ => self.index.writer_with_num_threads(num_threads, heap_size),
        }
        .map_err(to_pyerr)?;
        let schema = self.index.schema();
        Ok(IndexWriter {
            inner_index_writer: Some(writer),
            schema,
        })
    }

    /// Configure the index reader.
    ///
    /// Args:
    ///     reload_policy (str, optional): The reload policy that the
    ///         IndexReader should use. Can be `Manual` or `OnCommit`.
    ///     num_warmers (int, optional): The number of searchers that the
    ///         reader should create.
    #[pyo3(signature = (reload_policy = RELOAD_POLICY, num_warmers = 0))]
    fn config_reader(
        &mut self,
        reload_policy: &str,
        num_warmers: usize,
    ) -> Result<(), PyErr> {
        let reload_policy = reload_policy.to_lowercase();
        let reload_policy = match reload_policy.as_ref() {
            "commit" => tv::ReloadPolicy::OnCommitWithDelay,
            "on-commit" => tv::ReloadPolicy::OnCommitWithDelay,
            "oncommit" => tv::ReloadPolicy::OnCommitWithDelay,
            "manual" => tv::ReloadPolicy::Manual,
            _ => return Err(exceptions::PyValueError::new_err(
                "Invalid reload policy, valid choices are: 'manual' and 'OnCommit'"
            ))
        };
        let builder = self.index.reader_builder();
        let builder = builder.reload_policy(reload_policy);
        let builder = if num_warmers > 0 {
            builder.num_warming_threads(num_warmers)
        } else {
            builder
        };

        self.reader = builder.try_into().map_err(to_pyerr)?;
        Ok(())
    }

    /// Returns a searcher
    ///
    /// This method should be called every single time a search query is performed.
    /// The same searcher must be used for a given query, as it ensures the use of a consistent segment set.
    fn searcher(&self) -> Searcher {
        Searcher {
            inner: self.reader.searcher(),
<<<<<<< HEAD
        }
    }

    fn stat_searcher(&self, py: Python) -> StatSearcher {
        StatSearcher {
            inner: py.allow_threads(|| self.reader.searcher()),
=======
>>>>>>> d703f5f7
        }
    }

    /// Check if the given path contains an existing index.
    /// Args:
    ///     path: The path where tantivy will search for an index.
    ///
    /// Returns True if an index exists at the given path, False otherwise.
    ///
    /// Raises OSError if the directory cannot be opened.
    #[staticmethod]
    fn exists(path: &str) -> PyResult<bool> {
        let directory = MmapDirectory::open(path).map_err(to_pyerr)?;
        tv::Index::exists(&directory).map_err(to_pyerr)
    }

    /// The schema of the current index.
    #[getter]
    fn schema(&self) -> Schema {
        let schema = self.index.schema();
        Schema { inner: schema }
    }

    /// Update searchers so that they reflect the state of the last .commit().
    ///
    /// If you set up the the reload policy to be on 'commit' (which is the
    /// default) every commit should be rapidly reflected on your IndexReader
    /// and you should not need to call reload() at all.
    fn reload(&self) -> PyResult<()> {
        self.reader.reload().map_err(to_pyerr)
    }

    /// Parse a query
    ///
    /// Args:
    ///     query: the query, following the tantivy query language.
    ///
    ///     default_fields_names (List[Field]): A list of fields used to search if no
    ///         field is specified in the query.
    ///
    ///     field_boosts: A dictionary keyed on field names which provides default boosts
    ///         for the query constructed by this method.
    ///
    ///     fuzzy_fields: A dictionary keyed on field names which provides (prefix, distance, transpose_cost_one)
    ///         triples making queries constructed by this method fuzzy against the given fields
    ///         and using the given parameters.
    ///         `prefix` determines if terms which are prefixes of the given term match the query.
    ///         `distance` determines the maximum Levenshtein distance between terms matching the query and the given term.
    ///         `transpose_cost_one` determines if transpositions of neighbouring characters are counted only once against the Levenshtein distance.
    #[pyo3(signature = (query, default_field_names = None, field_boosts = HashMap::new(), fuzzy_fields = HashMap::new()))]
    pub fn parse_query(
        &self,
        query: &str,
        default_field_names: Option<Vec<String>>,
        field_boosts: HashMap<String, tv::Score>,
        fuzzy_fields: HashMap<String, (bool, u8, bool)>,
    ) -> PyResult<Query> {
        let parser = self.prepare_query_parser(
            default_field_names,
            field_boosts,
            fuzzy_fields,
        )?;

        let query = parser.parse_query(query).map_err(to_pyerr)?;

        Ok(Query { inner: query })
    }

    /// Parse a query leniently.
    ///
    /// This variant parses invalid query on a best effort basis. If some part of the query can't
    /// reasonably be executed (range query without field, searching on a non existing field,
    /// searching without precising field when no default field is provided...), they may get turned
    /// into a "match-nothing" subquery.
    ///
    /// Args:
    ///     query: the query, following the tantivy query language.
    ///
    ///     default_fields_names (List[Field]): A list of fields used to search if no
    ///         field is specified in the query.
    ///
    ///     field_boosts: A dictionary keyed on field names which provides default boosts
    ///         for the query constructed by this method.
    ///
    ///     fuzzy_fields: A dictionary keyed on field names which provides (prefix, distance, transpose_cost_one)
    ///         triples making queries constructed by this method fuzzy against the given fields
    ///         and using the given parameters.
    ///         `prefix` determines if terms which are prefixes of the given term match the query.
    ///         `distance` determines the maximum Levenshtein distance between terms matching the query and the given term.
    ///         `transpose_cost_one` determines if transpositions of neighbouring characters are counted only once against the Levenshtein distance.
    ///
    /// Returns a tuple containing the parsed query and a list of errors.
    ///
    /// Raises ValueError if a field in `default_field_names` is not defined or marked as indexed.
    #[pyo3(signature = (query, default_field_names = None, field_boosts = HashMap::new(), fuzzy_fields = HashMap::new()))]
    pub fn parse_query_lenient(
        &self,
        query: &str,
        default_field_names: Option<Vec<String>>,
        field_boosts: HashMap<String, tv::Score>,
        fuzzy_fields: HashMap<String, (bool, u8, bool)>,
        py: Python,
    ) -> PyResult<(Query, Vec<PyObject>)> {
        let parser = self.prepare_query_parser(
            default_field_names,
            field_boosts,
            fuzzy_fields,
        )?;

        let (query, errors) = parser.parse_query_lenient(query);
        let errors = errors.into_iter().map(|err| err.into_py(py)).collect();

        Ok((Query { inner: query }, errors))
    }
}

impl Index {
    fn prepare_query_parser(
        &self,
        default_field_names: Option<Vec<String>>,
        field_boosts: HashMap<String, tv::Score>,
        fuzzy_fields: HashMap<String, (bool, u8, bool)>,
    ) -> PyResult<tv::query::QueryParser> {
        let schema = self.index.schema();

        let default_fields = if let Some(default_field_names) =
            default_field_names
        {
            default_field_names.iter().map(|field_name| {
                let field = schema.get_field(field_name).map_err(|_err| {
                    exceptions::PyValueError::new_err(format!(
                        "Field `{field_name}` is not defined in the schema."
                    ))
                })?;

                let field_entry = schema.get_field_entry(field);
                if !field_entry.is_indexed() {
                    return Err(exceptions::PyValueError::new_err(
                        format!("Field `{field_name}` is not set as indexed in the schema.")
                    ));
                }

                Ok(field)
            }).collect::<PyResult<_>>()?
        } else {
            schema
                .fields()
                .filter(|(_, field_entry)| field_entry.is_indexed())
                .map(|(field, _)| field)
                .collect()
        };

        let mut parser =
            tv::query::QueryParser::for_index(&self.index, default_fields);

        for (field_name, boost) in field_boosts {
            let field = schema.get_field(&field_name).map_err(|_err| {
                exceptions::PyValueError::new_err(format!(
                    "Field `{field_name}` is not defined in the schema."
                ))
            })?;
            parser.set_field_boost(field, boost);
        }

        for (field_name, (prefix, distance, transpose_cost_one)) in fuzzy_fields
        {
            let field = schema.get_field(&field_name).map_err(|_err| {
                exceptions::PyValueError::new_err(format!(
                    "Field `{field_name}` is not defined in the schema."
                ))
            })?;
            parser.set_field_fuzzy(field, prefix, distance, transpose_cost_one);
        }

        Ok(parser)
    }

    fn register_custom_text_analyzers(index: &tv::Index) {
        let analyzers = [
            ("ar_stem", Language::Arabic),
            ("da_stem", Language::Danish),
            ("nl_stem", Language::Dutch),
            ("fi_stem", Language::Finnish),
            ("fr_stem", Language::French),
            ("de_stem", Language::German),
            ("el_stem", Language::Greek),
            ("hu_stem", Language::Hungarian),
            ("it_stem", Language::Italian),
            ("no_stem", Language::Norwegian),
            ("pt_stem", Language::Portuguese),
            ("ro_stem", Language::Romanian),
            ("ru_stem", Language::Russian),
            ("es_stem", Language::Spanish),
            ("sv_stem", Language::Swedish),
            ("ta_stem", Language::Tamil),
            ("tr_stem", Language::Turkish),
        ];

        for (name, lang) in &analyzers {
            let an = TextAnalyzer::builder(SimpleTokenizer::default())
                .filter(RemoveLongFilter::limit(40))
                .filter(LowerCaser)
                .filter(Stemmer::new(*lang))
                .build();
            index.tokenizers().register(name, an);
        }
    }
}<|MERGE_RESOLUTION|>--- conflicted
+++ resolved
@@ -1,11 +1,8 @@
 #![allow(clippy::new_ret_no_self)]
 
 use std::collections::HashMap;
-<<<<<<< HEAD
-=======
 
 use pyo3::{exceptions, prelude::*, types::PyAny};
->>>>>>> d703f5f7
 
 use pyo3::{
     exceptions,
@@ -33,11 +30,7 @@
     directory::MmapDirectory,
     schema::{
         document::TantivyDocument, NamedFieldDocument, OwnedValue as Value,
-<<<<<<< HEAD
         Term, Type,
-=======
-        Term,
->>>>>>> d703f5f7
     },
     tokenizer::{
         Language, LowerCaser, RemoveLongFilter, SimpleTokenizer, Stemmer,
@@ -479,15 +472,12 @@
     fn searcher(&self) -> Searcher {
         Searcher {
             inner: self.reader.searcher(),
-<<<<<<< HEAD
         }
     }
 
     fn stat_searcher(&self, py: Python) -> StatSearcher {
         StatSearcher {
             inner: py.allow_threads(|| self.reader.searcher()),
-=======
->>>>>>> d703f5f7
         }
     }
 

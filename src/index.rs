--- conflicted
+++ resolved
@@ -21,10 +21,6 @@
     schema::{NamedFieldDocument, Term, Value},
     tokenizer::{
         Language, LowerCaser, RemoveLongFilter, SimpleTokenizer, Stemmer,
-<<<<<<< HEAD
-        TextAnalyzer,
-=======
->>>>>>> 36edf27c
         StopWordFilter, TextAnalyzer, WhitespaceTokenizer,
     },
 };
@@ -394,7 +390,6 @@
 
 impl Index {
     fn register_custom_text_analyzers(index: &tv::Index) {
-<<<<<<< HEAD
         let analyzers = [
             ("ar_stem", Language::Arabic),
             ("da_stem", Language::Danish),
@@ -414,26 +409,6 @@
             ("ta_stem", Language::Tamil),
             ("tr_stem", Language::Turkish),
         ];
-=======
-        let mut analyzers = HashMap::new();
-        analyzers.insert("ar_stem", Language::Arabic);
-        analyzers.insert("da_stem", Language::Danish);
-        analyzers.insert("nl_stem", Language::Dutch);
-        analyzers.insert("fi_stem", Language::Finnish);
-        analyzers.insert("fr_stem", Language::French);
-        analyzers.insert("de_stem", Language::German);
-        analyzers.insert("el_stem", Language::Greek);
-        analyzers.insert("hu_stem", Language::Hungarian);
-        analyzers.insert("it_stem", Language::Italian);
-        analyzers.insert("no_stem", Language::Norwegian);
-        analyzers.insert("pt_stem", Language::Portuguese);
-        analyzers.insert("ro_stem", Language::Romanian);
-        analyzers.insert("ru_stem", Language::Russian);
-        analyzers.insert("es_stem", Language::Spanish);
-        analyzers.insert("sv_stem", Language::Swedish);
-        analyzers.insert("ta_stem", Language::Tamil);
-        analyzers.insert("tr_stem", Language::Turkish);
->>>>>>> 36edf27c
 
         for (name, lang) in &analyzers {
             let an = TextAnalyzer::from(SimpleTokenizer)
